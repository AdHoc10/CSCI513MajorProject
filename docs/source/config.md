--- conflicted
+++ resolved
@@ -380,9 +380,6 @@
   moisture: 0.03
 
 wind:
-<<<<<<< HEAD
-  type: perlin
-=======
   function: perlin
   cfd:
     time_to_train: 1000
@@ -393,7 +390,6 @@
     viscosity: 0.0000001
     speed: 19
     direction: north
->>>>>>> d3679e07
   simple:
     speed: 7
     direction: 90.0
