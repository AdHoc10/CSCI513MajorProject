--- conflicted
+++ resolved
@@ -45,18 +45,12 @@
     fire_status = GameStatus.RUNNING
     while game_status == GameStatus.RUNNING and fire_status == GameStatus.RUNNING:
         fire_sprites = fire_manager.sprites
-<<<<<<< HEAD
         fireline_sprites = fireline_manager.sprites
-        running = game.update(terrain, fire_sprites, fireline_sprites)
+        game_status = game.update(terrain, fire_sprites, fireline_sprites)
         fire_map = game.fire_map
         fire_map = fireline_manager.update(fire_map)
         fire_map = fire_manager.update(fire_map)
         game.fire_map = fire_map
-=======
-        fire_map = fire_manager.fire_map.copy()
-        game_status = game.update(terrain, fire_sprites, fire_map)
-        fire_status = fire_manager.update()
->>>>>>> e3860c02
 
     pygame.quit()
 
