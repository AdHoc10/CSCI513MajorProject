import os
from pathlib import Path

import numpy as np
from skimage.draw import line

from src.enums import BurnStatus, GameStatus
from src.game.game import Game
from src.game.managers.fire import RothermelFireManager
from src.game.managers.mitigation import FireLineManager
from src.game.sprites import Terrain
from src.utils.config import Config
<<<<<<< HEAD
from src.utils.layers import FuelLayer, LatLongBox, TopographyLayer, BurnProbabilityLayer
from src.utils.units import mph_to_ftpm
=======
>>>>>>> 0cdee458
from src.world.parameters import Environment, FuelParticle


def main():
    """
    Initialize the layers.
    Create the Game, Terrain, and Environment
    Create the Managers
    """
    cfg_path = Path("configs/operational_config.yml")
    cfg = Config(cfg_path)

    fuel_particle = FuelParticle()

<<<<<<< HEAD
    center = (33.5, 116.8)
    height, width = 1000, 1000
    resolution = 30
    lat_long_box = LatLongBox(center, height, width, resolution)
    topo_layer = TopographyLayer(lat_long_box)
    fuel_layer = FuelLayer(lat_long_box)
    burn_prob_layer = BurnProbabilityLayer(lat_long_box)
=======
    game = Game(
        (cfg.area.screen_size, cfg.area.screen_size), record=cfg.simulation.record
    )
>>>>>>> 0cdee458

    terrain = Terrain(
        cfg.terrain.fuel_layer, cfg.terrain.topography_layer, game.screen_size
    )

    environment = Environment(
        cfg.environment.moisture, cfg.wind.speed, cfg.wind.direction
    )

    # Need to create two lines to "double up" since the fire can spread
    # to 8-connected squares
    r0, c0 = (0, game.screen_size[1] // 4)
    r1, c1 = (game.screen_size[1] // 4, 0)
    points1 = line(r0, c0, r1, c1)
    r0, c0 = (game.screen_size[1] // 4 - 1, 0)
    r1, c1 = (0, game.screen_size[1] // 4 - 1)
    points2 = line(r0, c0, r1, c1)
    points = tuple(np.concatenate((p1, p2)) for p1, p2 in zip(points1, points2))

    y = points[0].tolist()
    x = points[1].tolist()
    points = list(zip(x, y))

    fireline_manager = FireLineManager(
        size=cfg.display.control_line_size,
        pixel_scale=cfg.area.pixel_scale,
        terrain=terrain,
    )

    fire_map = game.fire_map
    fire_map[cfg.fire.fire_initial_position] = BurnStatus.BURNING
    fire_map = fireline_manager.update(fire_map, points)
    game.fire_map = fire_map

    fire_manager = RothermelFireManager(
        cfg.fire.fire_initial_position,
        cfg.display.fire_size,
        cfg.fire.max_fire_duration,
        cfg.area.pixel_scale,
        cfg.simulation.update_rate,
        fuel_particle,
        terrain,
        environment,
        max_time=cfg.simulation.runtime,
    )

    game_status = GameStatus.RUNNING
    fire_status = GameStatus.RUNNING
    while game_status == GameStatus.RUNNING and fire_status == GameStatus.RUNNING:
        fire_sprites = fire_manager.sprites
        fireline_sprites = fireline_manager.sprites
        game_status = game.update(
            terrain, fire_sprites, fireline_sprites, cfg.wind.speed, cfg.wind.direction
        )
        fire_map = game.fire_map
        fire_map = fireline_manager.update(fire_map)
        fire_map, fire_status = fire_manager.update(fire_map)
        game.fire_map = fire_map

    if cfg.simulation.record:
        out_path = os.curdir + "/simulation.gif"
        game.frames[0].save(out_path, save_all=True, duration=100, loop=0)

    fig = fire_manager.draw_spread_graph(game.screen)
    if cfg.simulation.headless:
        save_path = os.curdir + "fire_spread_graph.png"
        print(
            "Game is running in a headless state. Saving fire spread "
            f"graph to {save_path}"
        )
        fig.savefig(save_path)
    else:
        if "DISPLAY" in os.environ:
            print(
                "Game is running in a non-headless state. Displaying fire spread "
                f'graph on DISPLAY {os.environ["DISPLAY"]}'
            )
            import matplotlib.pyplot as plt

            plt.show()
            while plt.fignum_exists(fig.number):
                continue


if __name__ == "__main__":
    main()<|MERGE_RESOLUTION|>--- conflicted
+++ resolved
@@ -10,11 +10,6 @@
 from src.game.managers.mitigation import FireLineManager
 from src.game.sprites import Terrain
 from src.utils.config import Config
-<<<<<<< HEAD
-from src.utils.layers import FuelLayer, LatLongBox, TopographyLayer, BurnProbabilityLayer
-from src.utils.units import mph_to_ftpm
-=======
->>>>>>> 0cdee458
 from src.world.parameters import Environment, FuelParticle
 
 
@@ -29,19 +24,9 @@
 
     fuel_particle = FuelParticle()
 
-<<<<<<< HEAD
-    center = (33.5, 116.8)
-    height, width = 1000, 1000
-    resolution = 30
-    lat_long_box = LatLongBox(center, height, width, resolution)
-    topo_layer = TopographyLayer(lat_long_box)
-    fuel_layer = FuelLayer(lat_long_box)
-    burn_prob_layer = BurnProbabilityLayer(lat_long_box)
-=======
     game = Game(
         (cfg.area.screen_size, cfg.area.screen_size), record=cfg.simulation.record
     )
->>>>>>> 0cdee458
 
     terrain = Terrain(
         cfg.terrain.fuel_layer, cfg.terrain.topography_layer, game.screen_size
