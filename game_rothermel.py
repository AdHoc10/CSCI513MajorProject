import os
from pathlib import Path

import numpy as np
from skimage.draw import line

from src.enums import BurnStatus, GameStatus
from src.game.game import Game
from src.game.managers.fire import RothermelFireManager
from src.game.managers.mitigation import FireLineManager
from src.game.sprites import Terrain
from src.utils.config import Config
from src.utils.units import mph_to_ftpm
from src.world.parameters import Environment, FuelParticle


def main():
    '''
    Initialize the layers.
    Create the Game, Terrain, and Environment
    Create the Managers
    '''
    cfg_path = Path('configs/operational_config.yml')
    cfg = Config(cfg_path)

    fuel_particle = FuelParticle()

<<<<<<< HEAD
    game = Game(cfg.terrain.elevation_function.data.shape[:2])
=======
    center = (33.5, 116.8)
    height, width = 1000, 1000
    resolution = 30
    lat_long_box = LatLongBox(center, height, width, resolution)
    topo_layer = TopographyLayer(lat_long_box)
    fuel_layer = FuelLayer(lat_long_box)
>>>>>>> 158a990f

    terrain = Terrain(cfg.fuel.fuel_array_function, cfg.terrain.elevation_function,
                      game.screen_size)

    # Use simple/constant wind speed for now
    wind_speed = mph_to_ftpm(cfg.wind.simple.speed)
    wind_speed_arr = np.full(game.screen_size, wind_speed)
    environment = Environment(cfg.environment.moisture, wind_speed_arr,
                              cfg.wind.simple.direction)

    # Need to create two lines to "double up" since the fire can spread
    # to 8-connected squares
    r0, c0 = (0, game.screen_size[1] // 4)
    r1, c1 = (game.screen_size[1] // 4, 0)
    points1 = line(r0, c0, r1, c1)
    r0, c0 = (game.screen_size[1] // 4 - 1, 0)
    r1, c1 = (0, game.screen_size[1] // 4 - 1)
    points2 = line(r0, c0, r1, c1)
    points = tuple(np.concatenate((p1, p2)) for p1, p2 in zip(points1, points2))

    y = points[0].tolist()
    x = points[1].tolist()
    points = list(zip(x, y))

    fireline_manager = FireLineManager(size=cfg.display.control_line_size,
                                       pixel_scale=cfg.area.pixel_scale,
                                       terrain=terrain)

    fire_map = game.fire_map
    fire_map[cfg.fire.fire_initial_position] = BurnStatus.BURNING
    fire_map = fireline_manager.update(fire_map, points)
    game.fire_map = fire_map

    fire_manager = RothermelFireManager(cfg.fire.fire_initial_position,
                                        cfg.display.fire_size,
                                        cfg.fire.max_fire_duration,
                                        cfg.area.pixel_scale,
                                        cfg.simulation.update_rate,
                                        fuel_particle,
                                        terrain,
                                        environment,
                                        max_time=cfg.simulation.runtime)

    game_status = GameStatus.RUNNING
    fire_status = GameStatus.RUNNING
    while game_status == GameStatus.RUNNING and fire_status == GameStatus.RUNNING:
        fire_sprites = fire_manager.sprites
        fireline_sprites = fireline_manager.sprites
        game_status = game.update(terrain, fire_sprites, fireline_sprites, cfg.wind.speed,
                                  cfg.wind.direction)
        fire_map = game.fire_map
        fire_map = fireline_manager.update(fire_map)
        fire_map, fire_status = fire_manager.update(fire_map)
        game.fire_map = fire_map

    fig = fire_manager.draw_spread_graph(game.screen)
    if cfg.simulation.headless:
        save_path = os.curdir + 'fire_spread_graph.png'
        print('Game is running in a headless state. Saving fire spread '
              f'graph to {save_path}')
        fig.savefig(save_path)
    else:
        if 'DISPLAY' in os.environ:
            print('Game is running in a non-headless state. Displaying fire spread '
                  f'graph on DISPLAY {os.environ["DISPLAY"]}')
            import matplotlib.pyplot as plt
            plt.show()
            while (plt.fignum_exists(fig.number)):
                continue


if __name__ == '__main__':
    main()<|MERGE_RESOLUTION|>--- conflicted
+++ resolved
@@ -25,16 +25,7 @@
 
     fuel_particle = FuelParticle()
 
-<<<<<<< HEAD
     game = Game(cfg.terrain.elevation_function.data.shape[:2])
-=======
-    center = (33.5, 116.8)
-    height, width = 1000, 1000
-    resolution = 30
-    lat_long_box = LatLongBox(center, height, width, resolution)
-    topo_layer = TopographyLayer(lat_long_box)
-    fuel_layer = FuelLayer(lat_long_box)
->>>>>>> 158a990f
 
     terrain = Terrain(cfg.fuel.fuel_array_function, cfg.terrain.elevation_function,
                       game.screen_size)
