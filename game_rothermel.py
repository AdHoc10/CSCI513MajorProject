--- conflicted
+++ resolved
@@ -3,7 +3,7 @@
 
 import src.config as cfg
 from src.enums import GameStatus
-from src.game.Game import Game
+from src.game.game import Game
 from src.game.managers.fire import RothermelFireManager
 from src.game.managers.mitigation import FireLineManager
 from src.game.sprites import Terrain
@@ -21,12 +21,8 @@
         FuelArray(Tile(j, i, cfg.terrain_scale, cfg.terrain_scale), cfg.terrain_map[i][j])
         for j in range(cfg.terrain_size)
     ] for i in range(cfg.terrain_size)]
-<<<<<<< HEAD
-    terrain = Terrain(fuel_arrs, cfg.elevation_fn)
-=======
     terrain = Terrain(fuel_arrs, cfg.elevation_fn, cfg.terrain_size, cfg.screen_size)
     environment = Environment(cfg.M_f, cfg.U, cfg.U_dir)
->>>>>>> 23f6d1f9
 
     points = line(100, 15, 100, 200)
     y = points[0].tolist()
@@ -47,7 +43,7 @@
                                            cfg.dw_deg_min, cfg.dw_deg_max,
                                            cfg.screen_size)
 
-    environment = Environment(cfg.M_f, wind_map.map_wind_speed, cfg.U_dir)
+    #environment = Environment(cfg.M_f, wind_map.map_wind_speed, cfg.U_dir)
 
     fire_map = game.fire_map
     fire_map = fireline_manager.update(fire_map, points)
