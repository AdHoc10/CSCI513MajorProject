--- conflicted
+++ resolved
@@ -454,8 +454,9 @@
                   as a string (e.g. `120m`, `2h`, `2hour`, `2hours`, `1h 60m`, etc.)
             render: Whether or not to render the simulation during the current `run`.
             record: Whether or not to record the simulation's run in a GIF. Will be output
-                    to the location specified in the config section: `simulation.save_path`
-                    (`docs <https://fireline.pages.mitre.org/simfire/config.html#save_path>`_)
+                    to the location specified in the config section:
+                    `simulation.save_path`
+                    (`docs <fireline.pages.mitre.org/simfire/config.html#save_path>`_)
             spread_graph: Whether or not to save the spread graph of the simulation.
 
         Returns:
@@ -783,7 +784,6 @@
         )
         self._game.fire_map = self.fire_map
 
-<<<<<<< HEAD
     def _create_out_path(self) -> Path:
         """
         Creates the output path if it does not exist.
@@ -801,16 +801,6 @@
         log.info(f"Creating directory {out_path}")
         out_path.mkdir(parents=parents) if not out_path.is_dir() else None
         return out_path
-=======
-            out_path.mkdir(parents) if not out_path.is_dir() else None
-
-            # Save the GIF created by self._game
-            gif_out_path = out_path / "simulation.gif"
-            if self._game.frames is not None:
-                self._game.frames[0].save(
-                    gif_out_path, save_all=True, duration=100, loop=0
-                )
->>>>>>> 8468d7b8
 
     def _save_gif(self) -> None:
         """
