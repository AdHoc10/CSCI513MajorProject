"""
Module containing all config parsing and dataclass logic.
"""
import dataclasses
import os
from copy import deepcopy
from pathlib import Path
from typing import Any, Dict, Optional, Tuple, Union

import numpy as np
import yaml  # type: ignore
from yaml.parser import ParserError  # type: ignore

from ..world.elevation_functions import flat, gaussian, perlin
from ..world.fuel_array_functions import chaparral_fn
from ..world.wind_mechanics.wind_controller import WindController
from .layers import (
    DataLayer,
    FuelLayer,
    FunctionalFuelLayer,
    FunctionalTopographyLayer,
    HistoricalLayer,
    LatLongBox,
    OperationalFuelLayer,
    OperationalTopographyLayer,
    TopographyLayer,
)
from .log import create_logger
from .units import mph_to_ftpm, scale_ms_to_ftpm, str_to_minutes

log = create_logger(__name__)


class ConfigError(Exception):
    """
    Exception class for Config class
    """

    pass


@dataclasses.dataclass
class AreaConfig:
    screen_size: int
    pixel_scale: float

    def __post_init__(self) -> None:
        self.screen_size = int(self.screen_size)
        self.pixel_scale = float(self.pixel_scale)


@dataclasses.dataclass
class DisplayConfig:
    fire_size: int
    control_line_size: int
    agent_size: int
    rescale_size: Optional[int] = None

    def __post_init__(self) -> None:
        self.fire_size = int(self.fire_size)
        self.control_line_size = int(self.control_line_size)
        self.agent_size = int(self.agent_size)
        if self.rescale_size is not None:
            try:
                self.rescale_size = int(self.rescale_size)
            except ValueError:
                if isinstance(self.rescale_size, str):
                    if self.rescale_size.upper() == "NONE":
                        self.rescale_size = None
                    else:
                        raise ValueError(
                            f"Specified value  of {self.rescale_size} for "
                            "config:display:rescale_size is not valid. "
                            "Specify either an integer value or None"
                        )
                else:
                    raise TypeError(
                        "Speicified type of config:display:rescale_size "
                        f"({type(self.rescale_size)}) with value "
                        f"{self.rescale_size} is invalid. rescale_size "
                        "should be int or None."
                    )


@dataclasses.dataclass
class SimulationConfig:
    def __init__(
        self,
        update_rate: str,
        runtime: str,
        headless: bool,
        draw_spread_graph: bool,
        record: bool,
        save_path: str,
    ) -> None:
        self.update_rate = float(update_rate)
        self.runtime = str_to_minutes(runtime)
        self.headless = headless
        self.draw_spread_graph = draw_spread_graph
        self.record = record
        self.save_path = Path(save_path)


@dataclasses.dataclass
class MitigationConfig:
    ros_attenuation: bool

    def __post_init__(self) -> None:
        self.ros_attenuation = bool(self.ros_attenuation)


@dataclasses.dataclass
class OperationalConfig:
    seed: Optional[int]
    latitude: float
    longitude: float
    height: float
    width: float
    resolution: float  # TODO: Make enum for resolution?

    def __post_init__(self) -> None:
        self.latitude = float(self.latitude)
        self.longitude = float(self.longitude)
        self.height = float(self.height)
        self.width = float(self.width)
        self.resolution = float(self.resolution)


@dataclasses.dataclass
class HistoricalConfig:
    """
    Class that tracks historical layer.
    """

    use: bool
    fire_init_pos_lat: float
    fire_init_pos_long: float
    name: str
    year: str
    historical_layer = DataLayer


@dataclasses.dataclass
class FunctionalConfig:
    """
    Class that tracks functional layer names and keyword arguments.
    """

    name: str
    kwargs: Dict[str, Any]


@dataclasses.dataclass
class TerrainConfig:
    """
    Class that tracks the terrain topography and fuel layers.
    The fuel and terrain function fields are optional. They are used for
    functional layers and ignored for operational layers.
    """

    topography_type: str
    topography_layer: TopographyLayer
    fuel_type: str
    fuel_layer: FuelLayer
    topography_function: Optional[FunctionalConfig] = None
    fuel_function: Optional[FunctionalConfig] = None


@dataclasses.dataclass
class FireConfig:
    fire_initial_position: Tuple[int, int]
    max_fire_duration: int
    seed: Optional[int] = None


@dataclasses.dataclass
class EnvironmentConfig:
    moisture: float

    def __post_init__(self) -> None:
        self.moisture = float(self.moisture)


@dataclasses.dataclass
class WindConfig:
    speed: np.ndarray
    direction: np.ndarray
    speed_function: Optional[FunctionalConfig] = None
    direction_function: Optional[FunctionalConfig] = None


@dataclasses.dataclass
class Config:
    def __init__(self, path: Union[str, Path], cfd_precompute: bool = False) -> None:
        if isinstance(path, str):
            path = Path(path)
        self.path = path
        self.yaml_data = self._load_yaml()

        # Save the original screen size in case the simulation changes from
        # operational to functional
        self.original_screen_size = self.yaml_data["area"]["screen_size"]

        self.lat_long_box, self.historical_layer = self._make_lat_long_box()

        self.area = self._load_area()
        self.display = self._load_display()
        self.simulation = self._load_simulation()
        self.mitigation = self._load_mitigation()
        self.operational = self._load_operational()
        self.terrain = self._load_terrain()
        self.fire = self._load_fire()
        self.environment = self._load_environment()
        self.wind = self._load_wind()

    def _load_yaml(self) -> Dict[str, Any]:
        """
        Loads the YAML file specified in self.path and returns the data as a dictionary.

        Returns:
            The YAML data as a dictionary
        """
        try:
            with open(self.path, "r") as f:
                try:
                    yaml_data = yaml.safe_load(f)
                except ParserError:
                    message = f"Error parsing YAML file at {self.path}"
                    log.error(message)
                    raise ConfigError(message)
        except FileNotFoundError:
            message = f"Error opening YAML file at {self.path}. Does it exist?"
            log.error(message)
            raise ConfigError(message)
        return yaml_data

    def _make_lat_long_box(
        self,
    ) -> Tuple[Optional[LatLongBox], Optional[HistoricalLayer]]:
        """
        Optionally create the LatLongBox used by the data layers if any
        of the data layers are of type `operational`.

        Returns:
            None if none of the data layers are `operational`
            LatLongBox with the config coordinates and shape if any of
            the data layers are `operational`
        """

        if self.yaml_data["historical"]["use"]:
            historical_layer = self._create_historical_layer()
            if (
                self.yaml_data["terrain"]["topography"]["type"] == "operational"
                or self.yaml_data["terrain"]["fuel"]["type"] == "operational"
            ):
                lat = historical_layer.centroid[0]
                lon = historical_layer.centroid[1]
                height = historical_layer.actual_dist_w
                width = historical_layer.actual_dist_w
                resolution = self.yaml_data["operational"]["resolution"]
                return (
                    LatLongBox((lat, lon), height, width, resolution),
                    historical_layer,
                )
            else:
                raise ConfigError(
                    "Cannot use historical data when topography and fuel "
                    "types are set to 'functional'"
                )
        else:
            if (
                self.yaml_data["terrain"]["topography"]["type"] == "operational"
                or self.yaml_data["terrain"]["fuel"]["type"] == "operational"
            ):
                lat = self.yaml_data["operational"]["latitude"]
                lon = self.yaml_data["operational"]["longitude"]
                height = self.yaml_data["operational"]["height"]
                width = self.yaml_data["operational"]["width"]
                resolution = self.yaml_data["operational"]["resolution"]
                return LatLongBox((lat, lon), height, width, resolution), None
            else:
                return None, None

    def _load_area(self) -> AreaConfig:
        """
        Load the AreaConfig from the YAML data.

        returns:
            The YAML data converted to an AreaConfig dataclass
        """
        # No processing needed for the AreaConfig
        if self.lat_long_box is not None:
            # Overwite the screen_size since operational data will determine
            # its own screen_size based on lat/long input
            # Height and width are the same since we assume square input
            height = self.lat_long_box.tr[0][0] - self.lat_long_box.bl[0][0]
            self.yaml_data["area"]["screen_size"] = height
        return AreaConfig(**self.yaml_data["area"])

    def _load_display(self) -> DisplayConfig:
        """
        Load the DisplayConfig from the YAML data.

        returns:
            The YAML data converted to a DisplayConfig dataclass
        """
        # No processing needed for the DisplayConfig
        return DisplayConfig(**self.yaml_data["display"])

    def _load_simulation(self) -> SimulationConfig:
        """
        Load the SimulationConfig from the YAML data.

        returns:
            The YAML data converted to a SimulationConfig dataclass
        """
        # No processing needed for the SimulationConfig
        return SimulationConfig(**self.yaml_data["simulation"])

    def _load_mitigation(self) -> MitigationConfig:
        """
        Load the MitigationConfig from the YAML data.

        returns:
            The YAML data converted to a MitigationConfig dataclass
        """
        # No processing needed for the MitigationConfig
        return MitigationConfig(**self.yaml_data["mitigation"])

    def _load_operational(self) -> OperationalConfig:
        """
        Load the OperationalConfig from the YAML data.

        returns:
            The YAML data converted to an OperationalConfig dataclass
        """
        # No processing needed for the OperationalConfig
        return OperationalConfig(**self.yaml_data["operational"])

    def _load_historical(self) -> HistoricalConfig:
        """
        Load the HistoricalConfig from the YAML data.

        returns:
            The YAML data converted to an HistoricalConfig dataclass
        """
        return HistoricalConfig(**self.yaml_data["historical"])

    def _load_terrain(self) -> TerrainConfig:
        """
        Load the TerrainConfig from the YAML data.

        returns:
            The YAML data converted to a TerrainConfig dataclass
        """
        topo_type = self.yaml_data["terrain"]["topography"]["type"]
        fuel_type = self.yaml_data["terrain"]["fuel"]["type"]

        topo_type, topo_layer, topo_name, topo_kwargs = self._create_topography_layer(
            init=True
        )
        if topo_name is not None and topo_kwargs is not None:
            topo_fn = FunctionalConfig(topo_name, topo_kwargs)
        else:
            topo_fn = None

        fuel_type, fuel_layer, fuel_name, fuel_kwargs = self._create_fuel_layer(init=True)
        if fuel_name is not None and fuel_kwargs is not None:
            fuel_fn = FunctionalConfig(fuel_name, fuel_kwargs)
        else:
            fuel_fn = None

        return TerrainConfig(
            topo_type, topo_layer, fuel_type, fuel_layer, topo_fn, fuel_fn
        )

    def _create_topography_layer(
        self, init: bool = False, seed: Optional[int] = None
    ) -> Tuple[str, TopographyLayer, Optional[str], Optional[Dict[str, Any]]]:
        """
        Create a TopographyLayer given the config parameters.
        This is used for initalization and after resetting the layer seeds.

        Arguments:
            seed: A randomization seed used by

        Returns:
            A tuple containing:
                A string representing the `type` of the layer (`operational`,
                    `functional`, etc.)
                A FunctionalTopographyLayer that utilizes the fuction specified by
                    fn_name and the keyword arguments in kwargs
                The function name if a functional layer is used. Otherwise None
                The keyword arguments for the function if a functinoal layer is used.
                    Otherwise None
        """
        topo_layer: TopographyLayer
        topo_type = self.yaml_data["terrain"]["topography"]["type"]
        if topo_type == "operational":
            if self.lat_long_box is not None:
                topo_layer = OperationalTopographyLayer(self.lat_long_box)
            else:
                raise ConfigError(
                    "The topography layer type is `operational`, "
                    "but self.lat_long_box is None"
                )
            fn_name = None
            kwargs = None
        elif topo_type == "functional":
            fn_name = self.yaml_data["terrain"]["topography"]["functional"]["function"]
            try:
                kwargs = self.yaml_data["terrain"]["topography"]["functional"][fn_name]
            # No kwargs found (flat is an example of this)
            except KeyError:
                kwargs = {}
            # Reset the seed if this isn't the inital creation
            if "seed" in kwargs and not init:
                kwargs["seed"] = seed
            if fn_name == "perlin":
                fn = perlin(**kwargs)
            elif fn_name == "gaussian":
                fn = gaussian(**kwargs)
            elif fn_name == "flat":
                fn = flat()
            else:
                raise ConfigError(
                    f"The specified topography function ({fn_name}) " "is not valid."
                )
            topo_layer = FunctionalTopographyLayer(
                self.yaml_data["area"]["screen_size"],
                self.yaml_data["area"]["screen_size"],
                fn,
                fn_name,
            )
        else:
            raise ConfigError(
                f"The specified topography type ({topo_type}) " "is not supported"
            )

        return topo_type, topo_layer, fn_name, kwargs

    def _create_fuel_layer(
        self, init: bool = False, seed: Optional[int] = None
    ) -> Tuple[str, FuelLayer, Optional[str], Optional[Dict[str, Any]]]:
        """
        Create a FuelLayer given the config parameters.
        This is used for initalization and after resetting the layer seeds.

        Returns:
            A FunctionalFuelLayer that utilizes the fuction specified by
            fn_name and the keyword arguments in kwargs
        """
        fuel_layer: FuelLayer
        fuel_type = self.yaml_data["terrain"]["fuel"]["type"]
        if fuel_type == "operational":
            if self.lat_long_box is not None:
                fuel_layer = OperationalFuelLayer(self.lat_long_box)
            else:
                raise ConfigError(
                    "The topography layer type is `operational`, "
                    "but self.lat_long_box is None"
                )
            fn_name = None
            kwargs = None
        elif fuel_type == "functional":
            fn_name = self.yaml_data["terrain"]["fuel"]["functional"]["function"]
            try:
                kwargs = self.yaml_data["terrain"]["fuel"]["functional"][fn_name]
            # No kwargs found (some functions don't need input arguments)
            except KeyError:
                kwargs = {}
            # Reset the seed if this isn't the inital creation
            if "seed" in kwargs and not init:
                kwargs["seed"] = seed
            if fn_name == "chaparral":
                fn = chaparral_fn(**kwargs)
            else:
                raise ConfigError(
                    f"The specified fuel function ({fn_name}) " "is not valid."
                )
            fuel_layer = FunctionalFuelLayer(
                self.yaml_data["area"]["screen_size"],
                self.yaml_data["area"]["screen_size"],
                fn,
                fn_name,
            )
        else:
            raise ConfigError(
                f"The specified fuel type ({fuel_type}) " "is not supported"
            )

        return fuel_type, fuel_layer, fn_name, kwargs

<<<<<<< HEAD
    def _create_historical_layer(self):
        """
        Create a HistoricalLayer given the config parameters.
        This is an optional dataclass.

        Returns:
            A HIstoricalLayer that sets the screen size, area, and fire start location.
        """
        HistoricalConfig = self._load_historical()
        historical_layer = HistoricalLayer(
            (
                HistoricalConfig.fire_init_pos_lat,
                abs(HistoricalConfig.fire_init_pos_long),
            ),
            HistoricalConfig.name,
            HistoricalConfig.year,
        )
        return historical_layer

    def _load_fire(self) -> FireConfig:
=======
    def _load_fire(self, pos: Optional[Tuple[int, int]] = None) -> FireConfig:
>>>>>>> a309288b
        """
        Load the FireConfig from the YAML data.

        Returns:
            The YAML data converted to a FireConfig dataclass
        """
        max_fire_duration = int(self.yaml_data["fire"]["max_fire_duration"])
        fire_init_pos_type = self.yaml_data["fire"]["fire_initial_position"]["type"]
        if fire_init_pos_type == "static":
            # If pos is unspecified, read from the YAML data
            if pos is None:
                fire_pos = self.yaml_data["fire"]["fire_initial_position"]["static"][
                    "position"
                ]
                fire_pos = fire_pos[1:-1].split(",")
                fire_initial_position = (int(fire_pos[0]), int(fire_pos[1]))
            # Pos is specified, so use that
            else:
                fire_initial_position = pos
            return FireConfig(fire_initial_position, max_fire_duration)
        elif fire_init_pos_type == "random":
            if pos is not None:
                log.warn(
                    "`pos` is specified, but the initialization type is `random`. "
                    "Ignoring `pos`."
                )
            screen_size = self.yaml_data["area"]["screen_size"]
            seed = self.yaml_data["fire"]["fire_initial_position"]["random"]["seed"]
            rng = np.random.default_rng(seed)
            pos_x = rng.integers(screen_size, dtype=int)
            pos_y = rng.integers(screen_size, dtype=int)
            return FireConfig((pos_x, pos_y), max_fire_duration, seed)
        else:
            raise ConfigError(
                "The specified fire initial position type "
                f"({fire_init_pos_type}) is not supported"
            )

    def _load_environment(self) -> EnvironmentConfig:
        """
        Load the EnvironmentConfig from the YAML data.

        Returns:
            The YAML data converted to a EnvironmentConfig dataclass
        """
        # No processing needed for the EnvironmentConfig
        return EnvironmentConfig(**self.yaml_data["environment"])

    def _load_wind(self) -> WindConfig:
        """
        Load the WindConfig from the YAML data.

        Returns:
            The YAML data converted to a WindConfig dataclass
        """
        # Only support simple for now
        # TODO: Figure out how Perlin and CFD create wind
        fn_name = self.yaml_data["wind"]["function"]
        if fn_name == "simple":
            arr_shape = (
                self.yaml_data["area"]["screen_size"],
                self.yaml_data["area"]["screen_size"],
            )
            speed = self.yaml_data["wind"]["simple"]["speed"]
            direction = self.yaml_data["wind"]["simple"]["direction"]
            speed_arr = np.full(arr_shape, speed)
            direction_arr = np.full(arr_shape, direction)
            speed_kwargs = None
            dir_kwargs = None
        elif fn_name == "cfd":
            # Check if wind files have been generated
            cfd_generated = os.path.isfile(
                "generated_wind_directions.npy"
            ) and os.path.isfile("generated_wind_magnitudes.npy")
            if cfd_generated is False:
                log.error("Missing pregenerated cfd npy files, switching to perlin")
                self.wind_function = "perlin"
            else:
                speed_arr = np.load("generated_wind_magnitudes.npy")
                direction_arr = np.load("generated_wind_directions.npy")
                speed_arr = scale_ms_to_ftpm(speed_arr)
            speed_kwargs = self.yaml_data["wind"]["cfd"]
            dir_kwargs = self.yaml_data["wind"]["cfd"]
        elif fn_name == "perlin":
            wind_map = WindController()
            speed_kwargs = deepcopy(self.yaml_data["wind"]["perlin"]["speed"])
            range_min = mph_to_ftpm(
                self.yaml_data["wind"]["perlin"]["speed"]["range_min"]
            )
            range_max = mph_to_ftpm(
                self.yaml_data["wind"]["perlin"]["speed"]["range_max"]
            )
            speed_kwargs["range_min"] = range_min
            speed_kwargs["range_max"] = range_max
            wind_map.init_wind_speed_generator(
                **speed_kwargs, screen_size=self.yaml_data["area"]["screen_size"]
            )

            direction_kwargs = self.yaml_data["wind"]["perlin"]["direction"]
            wind_map.init_wind_direction_generator(
                **direction_kwargs, screen_size=self.yaml_data["area"]["screen_size"]
            )
            if wind_map.map_wind_speed is not None:
                speed_arr = wind_map.map_wind_speed
            else:
                raise ConfigError(
                    "The Perlin WindController is specified in the config, "
                    "but returned None for the wind speed"
                )
            if wind_map.map_wind_direction is not None:
                direction_arr = wind_map.map_wind_direction
            else:
                raise ConfigError(
                    "The Perlin WindController is specified in the config, "
                    "but returned None for the wind direction"
                )
            direction_arr = wind_map.map_wind_direction
            speed_kwargs = self.yaml_data["wind"]["perlin"]["speed"]
            dir_kwargs = self.yaml_data["wind"]["perlin"]["direction"]
        else:
            raise ConfigError(f"Wind type {fn_name} is not supported")

        if fn_name is not None and speed_kwargs is not None:
            speed_fn = FunctionalConfig(fn_name, speed_kwargs)
        else:
            speed_fn = None
        if fn_name is not None and dir_kwargs is not None:
            direction_fn = FunctionalConfig(fn_name, dir_kwargs)
        else:
            direction_fn = None

        # Convert to float to get correct type
        speed_arr = speed_arr.astype(np.float64)
        direction_arr = direction_arr.astype(np.float64)

        return WindConfig(speed_arr, direction_arr, speed_fn, direction_fn)

    def reset_terrain(
        self,
        topography_seed: Optional[int] = None,
        topography_type: Optional[str] = None,
        fuel_seed: Optional[int] = None,
        fuel_type: Optional[str] = None,
        location: Optional[Tuple[float, float]] = None,
    ) -> None:
        """
        Reset the terrain functional generation seeds if using functional data,
        or reset the terrain lat/long location if using operational data.

        Arguments:
            topography_seed: The seed used to randomize functional topography generation
            fuel_seed: The seed used to randomize functional fuel generation
            location: A new center-point for the operational topography and fuel data
        """
        # We want to update the YAML terrain data so that the call to _load_terrain()
        # re-create the layers with the updated parameters

        # Do the location first, as the creation of the LatLongBox depends on it
        if location is not None:
            # Since all operational layers use the LatLongBox, we can update
            # the yaml data and the LatLongBox at the class level
            lat, long = location
            self.yaml_data["operational"]["latitude"] = lat
            self.yaml_data["operational"]["longitude"] = long
            self.lat_long_box, self.historical_layer = self._make_lat_long_box()

        # Can only reset functional topography seeds, since operational is updated
        # via the `location` argument
        if topography_seed is not None:
            # Working with functional data
            if self.terrain.topography_function is not None:
                topo_fn_name = self.terrain.topography_function.name
                self.yaml_data["terrain"]["topography"]["functional"][topo_fn_name][
                    "seed"
                ] = topography_seed
        # Can only reset functional fuel seeds, since operational is updated
        # via the `location` argument
        if fuel_seed is not None:
            # Working with functional data
            if self.terrain.fuel_function is not None:
                fuel_fn_name = self.terrain.fuel_function.name
                self.yaml_data["terrain"]["fuel"]["functional"][fuel_fn_name][
                    "seed"
                ] = fuel_seed

        # Need to check if any data layer types are changing, since the
        # screen_size could be affected
        if topography_type is not None and fuel_type is not None:
            # Special case when going from all operational to all functional, so
            # we need to revert back to the original screen_size from the config file
            if topography_type == "operational" and fuel_type == "operational":
                if (
                    self.terrain.topography_type == "functional"
                    and self.terrain.fuel_type == "functional"
                ):
                    self.yaml_data["screen_size"] = self.original_screen_size
        if topography_type is not None:
            # Update the yaml data
            self.yaml_data["terrain"]["topography"]["type"] = topography_type
        if fuel_type is not None:
            # Update the yaml data
            self.yaml_data["terrain"]["fuel"]["type"] = fuel_type

        # Remake the LatLongBox
        self.lat_long_box, self.historical_layer = self._make_lat_long_box()
        # Remake the AreaConfig since operational/functional could have changed
        self.area = self._load_area()
        # Remake the terrain
        self.terrain = self._load_terrain()

    def reset_wind(
        self, speed_seed: Optional[int] = None, direction_seed: Optional[int] = None
    ) -> None:
        """
        Reset the wind speed and direction seeds.

        Arguments:
            speed_seed: The seed used to randomize wind speed generation
            direction_seed: The seed used to randomize wind direction generation
        """
        # We want to update the YAML wind data so that the call to _load_wind()
        # re-create the WindConfig with the updated parameters
        if speed_seed is not None:
            # Working with functional data
            if self.wind.speed_function is not None:
                speed_fn_name = self.wind.speed_function.name
                if "seed" in self.yaml_data["wind"][speed_fn_name]["speed"]:
                    self.yaml_data["wind"][speed_fn_name]["speed"]["seed"] = speed_seed
                else:
                    log.warn(
                        "Attempted to reset speed seed for wind fucntion "
                        f"{speed_fn_name}, but no seed parameter exists in the config"
                    )

        if direction_seed is not None:
            if self.wind.direction_function is not None:
                direction_fn_name = self.wind.direction_function.name
                if "seed" in self.yaml_data["wind"][direction_fn_name]["direction"]:
                    self.yaml_data["wind"][direction_fn_name]["direction"][
                        "seed"
                    ] = direction_seed
                else:
                    log.warn(
                        "Attempted to reset direction seed for wind fucntion "
                        f"{direction_fn_name}, but no seed parameter exists in the "
                        "config"
                    )

        self.wind = self._load_wind()

    def reset_fire(
        self, seed: Optional[int] = None, pos: Optional[Tuple[int, int]] = None
    ) -> None:
        """
        Reset the fire initial position seed. Note that both `seed` and `pos` cannot
        be specified together since `seed` is used for random/dynamic cases and `pos`
        is used for static cases.

        Arguments:
            seed: The seed used to randomize fire initial position generation.
            pos: The static position to start the fire at
        """
        if seed is None and pos is None:
            raise ValueError("Both `seed` and `pos` cannot be None")
        elif seed is not None and pos is None:
            try:
                # Change the seed for the current fire initital position type
                fire_init_pos_type = self.yaml_data["fire"]["fire_initial_position"][
                    "type"
                ]
                self.yaml_data["fire"]["fire_initial_position"][fire_init_pos_type][
                    "seed"
                ] = seed
                # Reload the FireConfig with the updated seed in the yaml data
                self.fire = self._load_fire()
            except KeyError:
                log.warning(
                    "Trying to set a seed for fire initial position type "
                    f"({fire_init_pos_type}), which does not support the use of a "
                    "seed. The seed value will be ignored."
                )
        elif seed is None and pos is not None:
            self.fire = self._load_fire(pos=pos)
        else:
            raise ValueError("Both `seed` and `pos` cannot be specified together")

    def save(self, path: Union[str, Path]) -> None:
        """
        Save the current config to the specified path.

        Arguments:
            path: The path and filename of the output YAML file
        """
        with open(path, "w") as f:
            yaml.dump(self.yaml_data, f)<|MERGE_RESOLUTION|>--- conflicted
+++ resolved
@@ -491,30 +491,7 @@
 
         return fuel_type, fuel_layer, fn_name, kwargs
 
-<<<<<<< HEAD
-    def _create_historical_layer(self):
-        """
-        Create a HistoricalLayer given the config parameters.
-        This is an optional dataclass.
-
-        Returns:
-            A HIstoricalLayer that sets the screen size, area, and fire start location.
-        """
-        HistoricalConfig = self._load_historical()
-        historical_layer = HistoricalLayer(
-            (
-                HistoricalConfig.fire_init_pos_lat,
-                abs(HistoricalConfig.fire_init_pos_long),
-            ),
-            HistoricalConfig.name,
-            HistoricalConfig.year,
-        )
-        return historical_layer
-
-    def _load_fire(self) -> FireConfig:
-=======
     def _load_fire(self, pos: Optional[Tuple[int, int]] = None) -> FireConfig:
->>>>>>> a309288b
         """
         Load the FireConfig from the YAML data.
 
