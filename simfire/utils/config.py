--- conflicted
+++ resolved
@@ -60,16 +60,13 @@
 @dataclasses.dataclass
 class SimulationConfig:
     def __init__(
-<<<<<<< HEAD
-        self, update_rate: str, runtime: str, headless: bool, record: bool, save_path: str
-=======
         self,
         update_rate: str,
         runtime: str,
         headless: bool,
         draw_spread_graph: bool,
         record: bool,
->>>>>>> d928ccf6
+        save_path: str,
     ) -> None:
         self.update_rate = float(update_rate)
         self.runtime = str_to_minutes(runtime)
