import warnings
from abc import ABC, abstractmethod
from typing import Dict, Iterable, List, Optional, Tuple, Union

import numpy as np

from ..enums import BurnStatus, ElevationConstants, FuelConstants, GameStatus
from ..game.managers.fire import RothermelFireManager
from ..game.managers.mitigation import (
    FireLineManager,
    ScratchLineManager,
    WetLineManager,
)
from ..game.sprites import Terrain
from ..utils.config import Config
from ..utils.layers import FunctionalFuelLayer
from ..utils.log import create_logger
from ..utils.units import str_to_minutes
from ..world.parameters import Environment, FuelParticle

log = create_logger(__name__)


class Simulation(ABC):
    """
    Base class with several built in methods for interacting with different simulators.

    Current simulators using this API:
      - [RothermelSimulator](https://gitlab.mitre.org/fireline/rothermel-modeling)
    """

    def __init__(self, config: Config) -> None:
        """
        Initialize the Simulation object for interacting with the RL harness.

        Arguments:
            config: The `Config` that specifies simulation parameters, read in from a
                    YAML file.
        """
        self.config = config

    @abstractmethod
    def run(self, time: Union[str, int]) -> np.ndarray:
        """
        Runs the simulation.

        Arguments:
            time: Either how many updates to run the simulation, based on the config
                  value, `config.simulation.update_rate`, or a length of time expressed
                  as a string (e.g. `120m`, `2h`, `2hour`, `2hours`, `1h 60m`, etc.)
        Returns:
            The Burned/Unburned/ControlLine pixel map (`self.fire_map`).
            Values range from [0, 6] (see src/enums.py:BurnStatus).
        """
        pass

    @abstractmethod
    def get_actions(self) -> Dict[str, int]:
        """
        Returns the action space for the simulation.

        Returns:
            The action / mitgiation strategies available: Dict[str, int]
        """
        pass

    @abstractmethod
    def get_attribute_data(self) -> Dict[str, np.ndarray]:
        """
        Initialize and return the observation space for the simulation.

        Returns:
            The dictionary of observations containing NumPy arrays.
        """
        pass

    @abstractmethod
    def get_attribute_bounds(self) -> Dict[str, object]:
        """
        Initialize and return the observation space bounds for the simulation.

        Returns:
            The dictionary of observation space bounds containing NumPy arrays.
        """
        pass

    @abstractmethod
    def get_seeds(self) -> Dict[str, Optional[int]]:
        """
        Returns the available randomization seeds for the simulation.

        Returns:
            The dictionary with all available seeds to change and their values.
        """
        pass

    @abstractmethod
    def set_seeds(self, seeds: Dict[str, int]) -> bool:
        """
        Sets the seeds for different available randomization parameters.

        Which randomization parameters can be  set depends on the simulator being used.
        Available seeds can be retreived by calling the `self.get_seeds` method.

        Arguments:
            seeds: The dictionary of seed names and their current seed values.

        Returns:
            Whether or not the method successfully set a seed value.
        """
        pass

    @abstractmethod
<<<<<<< HEAD
    def update_mitigation(self, points: Iterable[Tuple[int, int, int]]) -> None:
        """
        Update the `self.fire_map` with new mitigation points

        Arguments:
            points: A list of `(x, y, mitigation)` tuples. These will be added to
                   `self.fire_map`.
        """
        pass

    @abstractmethod
    def load_mitigation(self, mitigation_map: np.ndarray) -> None:
        """
        Set the 'self.fire_map' to the new mitigation map

        Arguments:
            mitigation_map: A numpy array of mitigations to be set as 'self.fire_map'
=======
    def get_disaster_categories(self) -> Dict[str, int]:
        """
        Returns all possible categories that a location in the map can be in.

        Returns:
            A dictionary of enum name to enum value.
>>>>>>> dee099a1
        """
        pass


class RothermelSimulation(Simulation):
    def __init__(self, config: Config) -> None:
        """
        Initialize the `RothermelSimulation` object for interacting with the RL harness.
        """
        super().__init__(config)
        self.game_status = GameStatus.RUNNING
        self.fire_status = GameStatus.RUNNING
        self.fire_map: np.ndarray
        self.reset()

    def reset(self) -> None:
        """
        Reset the `self.fire_map`, `self.terrain`, `self.fire_manager`,
        and all mitigations to initial conditions
        """
        self._create_fire_map()
        self._create_terrain()
        self._create_fire()
        self._create_mitigations()

    def _create_terrain(self) -> None:
        """
        Initialize the terrain.
        """
        self.fuel_particle = FuelParticle()

        self.terrain = Terrain(
            self.config.terrain.fuel_layer,
            self.config.terrain.topography_layer,
            (self.config.area.screen_size, self.config.area.screen_size),
            headless=self.config.simulation.headless,
        )

        self.environment = Environment(
            self.config.environment.moisture,
            self.config.wind.speed,
            self.config.wind.direction,
        )

    def _create_mitigations(self) -> None:
        """
        Initialize the mitigation strategies.
        """
        # initialize all mitigation strategies
        self.fireline_manager = FireLineManager(
            size=self.config.display.control_line_size,
            pixel_scale=self.config.area.pixel_scale,
            terrain=self.terrain,
            headless=self.config.simulation.headless,
        )

        self.scratchline_manager = ScratchLineManager(
            size=self.config.display.control_line_size,
            pixel_scale=self.config.area.pixel_scale,
            terrain=self.terrain,
            headless=self.config.simulation.headless,
        )

        self.wetline_manager = WetLineManager(
            size=self.config.display.control_line_size,
            pixel_scale=self.config.area.pixel_scale,
            terrain=self.terrain,
            headless=self.config.simulation.headless,
        )

        self.fireline_sprites = self.fireline_manager.sprites
        self.fireline_sprites_empty = self.fireline_sprites.copy()
        self.scratchline_sprites = self.scratchline_manager.sprites
        self.wetline_sprites = self.wetline_manager.sprites

    def _create_fire(self) -> None:
        """
        This function will initialize the rothermel fire strategies.
        """
        self.fire_manager = RothermelFireManager(
            self.config.fire.fire_initial_position,
            self.config.display.fire_size,
            self.config.fire.max_fire_duration,
            self.config.area.pixel_scale,
            self.config.simulation.update_rate,
            self.fuel_particle,
            self.terrain,
            self.environment,
            max_time=self.config.simulation.runtime,
            attenuate_line_ros=self.config.mitigation.ros_attenuation,
            headless=self.config.simulation.headless,
        )
        self.fire_sprites = self.fire_manager.sprites

    def get_actions(self) -> Dict[str, int]:
        """
        Return the action space for the Rothermel simulation.

        Returns:
            The action / mitigation strategies available: Dict[str, int]
        """
        return {
            "fireline": BurnStatus.FIRELINE,
            "scratchline": BurnStatus.SCRATCHLINE,
            "wetline": BurnStatus.WETLINE,
        }

    def get_disaster_categories(self) -> Dict[str, int]:
        """
        Returns all possible categories that a location in the map can be in.

        Returns:
             A dictionary of enum name to enum value.
        """
        return {i.name: i.value for i in BurnStatus}

    def get_attribute_bounds(self) -> Dict[str, object]:
        """
        Return the observation space bounds for the Rothermel simulation

        Returns:
            The dictionary of observation space bounds containing NumPy arrays.
        """
        bounds = {}
        if isinstance(self.terrain.fuel_layer, FunctionalFuelLayer):
            fuel_bounds = {
                "w_0": {"min": FuelConstants.W_0_MIN, "max": FuelConstants.W_0_MAX},
                "sigma": {"min": FuelConstants.SIGMA, "max": FuelConstants.SIGMA},
                "delta": {"min": FuelConstants.DELTA, "max": FuelConstants.DELTA},
                "M_x": {"min": FuelConstants.M_X, "max": FuelConstants.M_X},
            }
            bounds.update(fuel_bounds)
        else:
            log.error("Fuel layer type not yet supported")
            raise NotImplementedError

        elevation_bounds = {
            "elevation": {
                "min": ElevationConstants.MIN_ELEVATION,
                "max": ElevationConstants.MAX_ELEVATION,
            }
        }
        bounds.update(elevation_bounds)
        return bounds

    def get_attribute_data(self) -> Dict[str, np.ndarray]:
        """
        Initialize and return the observation space for the simulation.

        Returns:
            The dictionary of observation data containing NumPy arrays.
        """
        w_0 = np.zeros_like(self.terrain.fuels)
        sigma = np.zeros_like(self.terrain.fuels)
        delta = np.zeros_like(self.terrain.fuels)
        M_x = np.zeros_like(self.terrain.fuels)
        for y in range(self.config.area.screen_size):
            for x in range(self.config.area.screen_size):
                fuel = self.terrain.fuels[y][x]
                w_0[y][x] = fuel.w_0
                sigma[y][x] = fuel.sigma
                delta[y][x] = fuel.delta
                M_x[y][x] = fuel.M_x

        return {
            "w_0": w_0,
            "sigma": sigma,
            "delta": delta,
            "M_x": M_x,
            "elevation": self.terrain.elevations,
            "wind_speed": self.config.wind.speed,
            "wind_direction": self.config.wind.direction,
        }

    def _correct_pos(self, position: np.ndarray) -> np.ndarray:
        """
        Correct the position to be the same shape as
        `(self.config.area.screen_size, self.config.area.screen_size)`

        Arguments:
            position: The position to be corrected.

        Returns:
            The corrected position.
        """
        pos = position.flatten()
        current_pos = np.where(pos == 1)[0]
        prev_pos = current_pos - 1
        pos[prev_pos] = 1
        pos[current_pos] = 0
        position = np.reshape(
            pos, (self.config.area.screen_size, self.config.area.screen_size)
        )

        return position

    def load_mitigation(self, mitigation_map: np.ndarray) -> None:
        """
        Set the 'self.fire_map' to the new mitigation map

        Arguments:
            mitigation_map: A numpy array of mitigations to be set as 'self.fire_map'
        """
        category_values = [status.value for status in BurnStatus]

        if np.isin(mitigation_map, category_values).all():
            message = (
                "You are overwriting the current fire map with the given "
                "mitigation map - the current fire map data will be erased."
            )
            self.fire_map = mitigation_map
        else:
            message = (
                f"Invalid values in {mitigation_map} - values need to be "
                f"within {category_values}... Skipping"
            )

        warnings.warn(message)
        log.warning(message)

    def update_mitigation(self, points: Iterable[Tuple[int, int, int]]) -> None:
        """
        Update the `self.fire_map` with new mitigation points

        Arguments:
            points: A list of `(x, y, mitigation)` tuples. These will be added to
                   `self.fire_map`.
        """
        firelines = []
        scratchlines = []
        wetlines = []

        # Loop through all points, and add the mitigations to their respective lists
        for i, (x, y, mitigation) in enumerate(points):
            if mitigation == BurnStatus.FIRELINE:
                firelines.append((x, y))
            elif mitigation == BurnStatus.SCRATCHLINE:
                scratchlines.append((x, y))
            elif mitigation == BurnStatus.WETLINE:
                wetlines.append((x, y))
            else:
                log.warning(
                    f"The mitigation,{mitigation}, provided at location[{i}] is "
                    "not an available mitigation strategy... Skipping"
                )

        # Update the self.fire_map using the managers
        self.fire_map = self.fireline_manager.update(self.fire_map, firelines)
        self.fire_map = self.scratchline_manager.update(self.fire_map, scratchlines)
        self.fire_map = self.wetline_manager.update(self.fire_map, wetlines)

    def run(self, time: Union[str, int]) -> np.ndarray:
        """
        Runs the simulation with or without mitigation lines.

        Use `self.terrain` to either:

          1. Place agent's mitigation lines and then spread fire
          2. Only spread fire, with no mitigation line
                (to compare for reward calculation)

        Arguments:
            time: Either how many updates to run the simulation, based on the config
                  value, `config.simulation.update_rate`, or a length of time expressed
                  as a string (e.g. `120m`, `2h`, `2hour`, `2hours`, `1h 60m`, etc.)

        Returns:
            The Burned/Unburned/ControlLine pixel map (`self.fire_map`).
            Values range from [0, 6].
        """
        # reset the fire status to running
        self.fire_status = GameStatus.RUNNING

        if isinstance(time, str):
            # Convert the string to a number of minutes
            time = str_to_minutes(time)
            # Then determine how many times to step through the loop
            total_updates = round(time / self.config.simulation.update_rate)
        elif isinstance(time, int):
            total_updates = time

        num_updates = 0
        self.elapsed_time = self.fire_manager.elapsed_time

        while self.fire_status == GameStatus.RUNNING and num_updates < total_updates:
            self.fire_sprites = self.fire_manager.sprites
            self.fire_map, self.fire_status = self.fire_manager.update(self.fire_map)
            num_updates += 1
            # elapsed_time is in minutes
            self.elapsed_time = self.fire_manager.elapsed_time

        return self.fire_map

    def _create_fire_map(self) -> None:
        """
        Resets the `self.fire_map` attribute to entirely `BurnStatus.UNBURNED`,
        except for self.config.fire.fire_initial_position, which is set to
        `BurnStatus.BURNING`.
        """
        self.fire_map = np.full(
            (self.config.area.screen_size, self.config.area.screen_size),
            BurnStatus.UNBURNED,
        )
        x, y = self.config.fire.fire_initial_position
        self.fire_map[y, x] = BurnStatus.BURNING

    def get_seeds(self) -> Dict[str, Optional[int]]:
        """
        Returns the available randomization seeds for the simulation.

        Returns:
            The dictionary with all available seeds to change and their values.
        """
        seeds = {
            "elevation": self._get_topography_seed(),
            "fuel": self._get_fuel_seed(),
            "wind_speed": self._get_wind_speed_seed(),
            "wind_direction": self._get_wind_direction_seed(),
        }
        # Make sure to delete all the seeds that are None, so the user knows not to try
        # and set them
        del_keys: List[str] = []
        for key, seed in seeds.items():
            if seed is None:
                del_keys.append(key)
        for key in del_keys:
            del seeds[key]

        return seeds

    def _get_topography_seed(self) -> Optional[int]:
        """
        Returns the seed for the current elevation function.

        Only the 'perlin' option has a seed value associated with it.

        Returns:
            The seed for the currently configured elevation function.
        """
        if self.config.terrain.topography_type == "functional":
            if self.config.terrain.topography_function is not None:
                if self.config.terrain.topography_function.name == "perlin":
                    return self.config.terrain.topography_function.kwargs["seed"]
                elif self.config.terrain.topography_function.name == "flat":
                    return None
                else:
                    raise RuntimeError(
                        f"The topography function name "
                        f"{self.config.terrain.topography_function.name} "
                        "is not valid"
                    )
            else:
                raise RuntimeError(
                    "The topography type is set as functional, but "
                    "self.config.terrain.topography_function is not set"
                )
        elif self.config.terrain.topography_type == "operational":
            return self.config.operational.seed
        else:
            raise RuntimeError(
                f"The value of {self.config.terrain.topography_type} "
                "for self.config.terrain.topography_type is not valid"
            )

    def _get_fuel_seed(self) -> Optional[int]:
        """
        Returns the seed for the current fuel array function.

        Only the 'chaparral' option has a seed value associated with it, because it's
        currently the only one.

        Returns:
            The seed for the currently configured fuel array function.
        """
        if self.config.terrain.fuel_type == "functional":
            if self.config.terrain.fuel_function is not None:
                if self.config.terrain.fuel_function.name == "chaparral":
                    return self.config.terrain.fuel_function.kwargs["seed"]
                else:
                    raise RuntimeError(
                        "The fuel function name "
                        f"{self.config.terrain.fuel_function.name} is "
                        "not valid"
                    )
            else:
                raise RuntimeError(
                    "The fuel type is set as functional, but "
                    "self.config.terrain.fuel_function is not set"
                )
        elif self.config.terrain.fuel_type == "operational":
            return self.config.operational.seed
        else:
            raise RuntimeError(
                f"The value of {self.config.terrain.fuel_type} "
                "for self.config.terrain.fuel_type is not valid"
            )

    def _get_wind_speed_seed(self) -> Optional[int]:
        """
        Returns the seed for the current wind speed function.

        Only the 'perlin' option has a seed value associated with it.

        Returns:
            The seed for the currently configured wind speed function.
        """
        if self.config.wind.speed_function is not None:
            if self.config.wind.speed_function.name == "perlin":
                return self.config.wind.speed_function.kwargs["seed"]
            else:
                return None
        else:
            return None

    def _get_wind_direction_seed(self) -> Optional[int]:
        """
        Returns the seed for the current wind direction function.

        Only the 'perlin' option has a seed value associated with it.

        Returns:
            The seed for the currently configured wind direction function.
        """
        if self.config.wind.direction_function is not None:
            if self.config.wind.direction_function.name == "perlin":
                return self.config.wind.direction_function.kwargs["seed"]
            else:
                return None
        else:
            return None

    def set_seeds(self, seeds: Dict[str, int]) -> bool:
        """
        Sets the seeds for different available randomization parameters.

        Which randomization parameters can be  set depends on the simulator being used.
        Available seeds can be retreived by calling the `self.get_seeds` method.

        Arguments:
            seeds: The dictionary of seed names and the values they will be set to.

        Returns:
            Whether or not the method successfully set a seed value.
        """
        success = False
        keys = list(seeds.keys())
        if "elevation" in keys:
            self.config.reset_terrain(topography_seed=seeds["elevation"])
            success = True
        if "fuel" in keys:
            self.config.reset_terrain(fuel_seed=seeds["fuel"])
            success = True
        if "wind_speed" in keys and "wind_direction" in keys:
            self.config.reset_wind(
                speed_seed=seeds["wind_speed"], direction_seed=seeds["wind_direction"]
            )
            success = True
        if "wind_speed" in keys and "wind_direction" not in keys:
            self.config.reset_wind(speed_seed=seeds["wind_speed"])
            success = True
        if "wind_speed" not in keys and "wind_direction" in keys:
            self.config.reset_wind(direction_seed=seeds["wind_direction"])
            success = True

        valid_keys = list(self.get_seeds().keys())
        for key in keys:
            if key not in valid_keys:
                message = (
                    "No valid keys in the seeds dictionary were given to the "
                    "set_seeds method. No seeds will be changed. Valid keys are: "
                    f"{valid_keys}"
                )
                log.warning(message)
                warnings.warn(message)
                success = False
        return success

    def get_layer_types(self) -> Dict[str, str]:
        """
        Returns the current layer types for the simulation

        Returns:
            A dictionary of the current layer type.
        """
        types = {
            "elevation": self.config.terrain.topography_type,
            "fuel": self.config.terrain.fuel_type,
        }

        return types

    def set_layer_types(self, types: Dict[str, str]) -> bool:
        """
        Set the type of layers to be used in the simulation

        Available keys are 'elevation' and 'fuel' and available values are 'functional'
        and 'operational'.

        Arguments:
            types: The dictionary of layer names and the data type they will be set to.

        Returns:
            Whether or not the method successfully set a data type.
        """
        keys = list(types.keys())
        if "elevation" in keys:
            self.config.reset_terrain(topography_type=types["elevation"])
            success = True
        if "fuel" in keys:
            self.config.reset_terrain(fuel_type=types["fuel"])
            success = True

        valid_keys = list(self.get_layer_types().keys())
        for key in keys:
            if key not in valid_keys:
                message = (
                    "No valid keys in the types dictionary were given to the "
                    "set_data_types method. No data types will be changed. Valid "
                    f"keys are: {valid_keys}"
                )
                log.warning(message)
                warnings.warn(message)
                success = False

        if success:
            # all keys are valid
            self.config.reset_terrain(
                topography_type=types["elevation"], fuel_type=types["fuel"]
            )

        return success<|MERGE_RESOLUTION|>--- conflicted
+++ resolved
@@ -111,7 +111,6 @@
         pass
 
     @abstractmethod
-<<<<<<< HEAD
     def update_mitigation(self, points: Iterable[Tuple[int, int, int]]) -> None:
         """
         Update the `self.fire_map` with new mitigation points
@@ -129,14 +128,16 @@
 
         Arguments:
             mitigation_map: A numpy array of mitigations to be set as 'self.fire_map'
-=======
+        """
+        pass
+
+    @abstractmethod
     def get_disaster_categories(self) -> Dict[str, int]:
         """
         Returns all possible categories that a location in the map can be in.
 
         Returns:
             A dictionary of enum name to enum value.
->>>>>>> dee099a1
         """
         pass
 
