import unittest
from pathlib import Path
from typing import Dict

import numpy as np

from ...enums import BurnStatus
from ...game.sprites import Terrain
from ...sim.simulation import RothermelSimulation
from ...utils.config import Config, ConfigError


class RothermelSimulationTest(unittest.TestCase):
    def setUp(self) -> None:
        self.config = Config("./src/utils/_tests/test_configs/test_config.yml")
        self.config_flat_simple = Config(
            Path(self.config.path).parent / "test_config_flat_simple.yml"
        )

        self.screen_size = (self.config.area.screen_size, self.config.area.screen_size)

        self.simulation = RothermelSimulation(self.config)
        self.simulation_flat = RothermelSimulation(self.config_flat_simple)

        topo_layer = self.config.terrain.topography_layer
        fuel_layer = self.config.terrain.fuel_layer
        self.terrain = Terrain(fuel_layer, topo_layer, self.screen_size)

    def test__create_terrain(self) -> None:
        """
        Test that the terrain gets created properly.

        This should work as long as the tests for Terrain() work.
        """
        pass

    def test__create_mitigations(self) -> None:
        """
        Test that the mitigation (FireLineManager) gets created properly.

        This should work as long as the tests for FireLineManager() work.
        """
        pass

    def test_create_fire(self) -> None:
        """
        Test that the fire (FireManager) gets created properly.

        This should work as long as the tests for FireManager() work.
        """
        pass

    def test_get_actions(self) -> None:
        """
        Test that the call to `get_actions()` runs properly and returns all Rothermel
        `FireLineManager()` features.
        """
        simulation_actions = self.simulation.get_actions()
        self.assertIsInstance(simulation_actions, Dict)

    def test_get_attribute_bounds(self) -> None:
        """
        Test that the call to get_actions() runs properly and returns all Rothermel
        features (Fire, Wind, FireLine, Terrain).
        """
        simulation_attributes = self.simulation.get_attribute_bounds()
        self.assertIsInstance(simulation_attributes, Dict)

    def test_get_attribute_data(self) -> None:
        """
        Test that the call to get_actions() runs properly and returns all Rothermel
        features (Fire, Wind, FireLine, Terrain).
        """
        simulation_attributes = self.simulation.get_attribute_data()
        self.assertIsInstance(simulation_attributes, Dict)

    def test_run(self) -> None:
        """
        Test that the call to `_run` runs the simulation properly.

        This function returns the burned firemap with or w/o mitigation.

        This function will reset the `fire_map` to all `UNBURNED` pixels at each call to
        the method.

        This should pass as long as the calls to `fireline_manager.update()`
        and `fire_map.update()` pass tests.
        """
        # Check against a completely burned fire_map
        fire_map = np.full(
            (self.config.area.screen_size, self.config.area.screen_size),
            BurnStatus.BURNED,
        )

        self.fire_map = self.simulation_flat.run(time="1h")
        # assert the fire map is all BURNED
        self.assertEqual(
            self.fire_map.max(),
            fire_map.max(),
            msg=f"The fire map has a maximum BurnStatus of {self.fire_map.max()} "
            f", but it should be {fire_map.max()}",
        )

        self.simulation_flat.reset()

        # Check that we can run for one step
        self.fire_map = self.simulation_flat.run(time=1)
        self.assertEqual(
            self.simulation_flat.elapsed_time,
            self.config.simulation.update_rate,
            msg=f"Only {self.config.simulation.update_rate}m should  "
            f"passed, but {self.simulation_flat.elapsed_time}m has "
            "passed.",
        )

    def test_get_seeds(self) -> None:
        """
        Test the get_seeds method and ensure it returns all available seeds
        """
        seeds = self.simulation.get_seeds()
        flat_seeds = self.simulation_flat.get_seeds()

        for key, seed in seeds.items():
            msg = (
                f"The seed for {key} ({seed}) does not match that found in "
                "{self.config.path}"
            )
            if key == "elevation":
                self.assertEqual(
                    seed, self.config.terrain.topography_function.kwargs["seed"], msg=msg
                )
            if key == "fuel":
                self.assertEqual(
                    seed, self.config.terrain.fuel_function.kwargs["seed"], msg=msg
                )
            if key == "wind_speed":
                self.assertEqual(
                    seed, self.config.wind.speed_function.kwargs["seed"], msg=msg
                )
            if key == "wind_direction":
                self.assertEqual(
                    seed, self.config.wind.direction_function.kwargs["seed"], msg=msg
                )

        # Test for different use-cases where not all functions have seeds
        self.assertNotIn("elevation", flat_seeds)
        self.assertNotIn("wind_speed", flat_seeds)
        self.assertNotIn("wind_direction", flat_seeds)

        for key, seed in flat_seeds.items():
            msg = (
                f"The seed for {key} ({seed}) does not match that found in "
                f"{self.config.path}"
            )
            if key == "fuel":
                cfg_seed = self.config_flat_simple.terrain.fuel_function.kwargs["seed"]
                self.assertEqual(seed, cfg_seed, msg=msg)

    def test_set_seeds(self) -> None:
        """
        Test the set_seeds method and ensure it re-instantiates the required functions
        """
        seed = 1234
        seeds = {
            "elevation": seed,
            "fuel": seed,
            "wind_speed": seed,
            "wind_direction": seed,
        }
        self.simulation.set_seeds(seeds)
        returned_seeds = self.simulation.get_seeds()

        self.assertDictEqual(
            seeds,
            returned_seeds,
            msg=f"The input seeds ({seeds}) do not match the returned seeds "
            f"({returned_seeds})",
        )

        # Only set wind_speed and not wind_direction
        seed = 2345
        seeds = {"elevation": seed, "fuel": seed, "wind_speed": seed}
        self.simulation.set_seeds(seeds)
        returned_seeds = self.simulation.get_seeds()

        # Put the previous value for wind_direction into the dictionary so we can check
        # to make sure it wasn't changed
        seeds["wind_direction"] = 1234
        self.assertDictEqual(
            seeds,
            returned_seeds,
            msg=f"The input seeds ({seeds}) do not match the returned seeds "
            f"({returned_seeds})",
        )

        # Only set wind_direction and not wind_speed
        seed = 3456
        seeds = {"wind_direction": seed}
        self.simulation.set_seeds(seeds)
        returned_seeds = self.simulation.get_seeds()

        # Put the previous value for wind_direction into the dictionary so we can check
        # to make sure it wasn't changed
        seeds["elevation"] = 2345
        seeds["fuel"] = 2345
        seeds["wind_speed"] = 2345
        self.assertDictEqual(
            seeds,
            returned_seeds,
            msg=f"The input seeds ({seeds}) do not match the returned seeds "
            f"({returned_seeds})",
        )

        # Give no valid keys to hit the log warning
        seeds = {"not_valid": 1111}
        success = self.simulation.set_seeds(seeds)
        self.assertFalse(
            success,
            msg="The set_seeds method should have returned False "
            f"with input seeds set to {seeds}",
        )

    def test_get_layer_types(self) -> None:
        """
        Test the getting of the layer types
        """
        layer_types = self.simulation.get_layer_types()
        self.assertIsInstance(layer_types, Dict)
        self.assertIn("elevation", layer_types)
        self.assertIn("fuel", layer_types)

    def test_set_layer_types(self) -> None:
        """
        Test setting the layer types
        """
        layer_types = {"elevation": "operational", "fuel": "operational"}
        self.simulation.set_layer_types(layer_types)
        self.assertDictEqual(layer_types, self.simulation.get_layer_types())

        # Test that the layer types are set to the default if the input is not valid
        layer_types = {"elevation": "not_valid", "fuel": "operational"}
        self.assertRaises(ConfigError, self.simulation.set_layer_types, layer_types)

        # Test that we output a log warning
<<<<<<< HEAD
        layer_types = {'asdf': 'functional', 'qwer': 'functional'}
        self.assertWarns(Warning, self.simulation.set_layer_types, layer_types)

    def test_get_disaster_categories(self) -> None:
        '''
        Test getting all possible categories a pixel can be
        '''
        categories = self.simulation.get_disaster_categories()
        self.assertEqual(list(categories.keys()), list(BurnStatus.__members__))
        self.assertEqual(list(categories.values()), [e.value for e in BurnStatus])
=======
        layer_types = {"asdf": "functional", "qwer": "functional"}
        self.assertWarns(Warning, self.simulation.set_layer_types, layer_types)
>>>>>>> 350b99f0
<|MERGE_RESOLUTION|>--- conflicted
+++ resolved
@@ -242,8 +242,7 @@
         self.assertRaises(ConfigError, self.simulation.set_layer_types, layer_types)
 
         # Test that we output a log warning
-<<<<<<< HEAD
-        layer_types = {'asdf': 'functional', 'qwer': 'functional'}
+        layer_types = {"asdf": "functional", "qwer": "functional"}
         self.assertWarns(Warning, self.simulation.set_layer_types, layer_types)
 
     def test_get_disaster_categories(self) -> None:
@@ -252,8 +251,4 @@
         '''
         categories = self.simulation.get_disaster_categories()
         self.assertEqual(list(categories.keys()), list(BurnStatus.__members__))
-        self.assertEqual(list(categories.values()), [e.value for e in BurnStatus])
-=======
-        layer_types = {"asdf": "functional", "qwer": "functional"}
-        self.assertWarns(Warning, self.simulation.set_layer_types, layer_types)
->>>>>>> 350b99f0
+        self.assertEqual(list(categories.values()), [e.value for e in BurnStatus])