import unittest
from pathlib import Path
from typing import Dict

import numpy as np

from ...enums import BurnStatus
from ...game.sprites import Terrain
from ...sim.simulation import RothermelSimulation
from ...utils.config import Config, ConfigError


class RothermelSimulationTest(unittest.TestCase):
    def setUp(self) -> None:
        self.config = Config("./src/utils/_tests/test_configs/test_config.yml")
        self.config_flat_simple = Config(
            Path(self.config.path).parent / "test_config_flat_simple.yml"
        )

        self.screen_size = (self.config.area.screen_size, self.config.area.screen_size)

        self.simulation = RothermelSimulation(self.config)
        self.simulation_flat = RothermelSimulation(self.config_flat_simple)

        topo_layer = self.config.terrain.topography_layer
        fuel_layer = self.config.terrain.fuel_layer
        self.terrain = Terrain(fuel_layer, topo_layer, self.screen_size)

    def test__create_terrain(self) -> None:
        """
        Test that the terrain gets created properly.

        This should work as long as the tests for Terrain() work.
        """
        pass

    def test__create_mitigations(self) -> None:
        """
        Test that the mitigation (FireLineManager) gets created properly.

        This should work as long as the tests for FireLineManager() work.
        """
        pass

    def test_create_fire(self) -> None:
        """
        Test that the fire (FireManager) gets created properly.

        This should work as long as the tests for FireManager() work.
        """
        pass

    def test_get_actions(self) -> None:
        """
        Test that the call to `get_actions()` runs properly and returns all Rothermel
        `FireLineManager()` features.
        """
        simulation_actions = self.simulation.get_actions()
        self.assertIsInstance(simulation_actions, Dict)

    def test_get_attribute_bounds(self) -> None:
        """
        Test that the call to get_actions() runs properly and returns all Rothermel
        features (Fire, Wind, FireLine, Terrain).
        """
        simulation_attributes = self.simulation.get_attribute_bounds()
        self.assertIsInstance(simulation_attributes, Dict)

    def test_get_attribute_data(self) -> None:
        """
        Test that the call to get_actions() runs properly and returns all Rothermel
        features (Fire, Wind, FireLine, Terrain).
        """
        simulation_attributes = self.simulation.get_attribute_data()
        self.assertIsInstance(simulation_attributes, Dict)

    def test_run(self) -> None:
        """
        Test that the call to `_run` runs the simulation properly.

        This function returns the burned firemap with or w/o mitigation.

        This function will reset the `fire_map` to all `UNBURNED` pixels at each call to
        the method.

        This should pass as long as the calls to `fireline_manager.update()`
        and `fire_map.update()` pass tests.
        """
        # Check against a completely burned fire_map
        fire_map = np.full(
            (self.config.area.screen_size, self.config.area.screen_size),
            BurnStatus.BURNED,
        )

        self.fire_map = self.simulation_flat.run(time="1h")
        # assert the fire map is all BURNED
        self.assertEqual(
            self.fire_map.max(),
            fire_map.max(),
            msg=f"The fire map has a maximum BurnStatus of {self.fire_map.max()} "
            f", but it should be {fire_map.max()}",
        )

        self.simulation_flat.reset()

        # Check that we can run for one step
        self.fire_map = self.simulation_flat.run(time=1)
        self.assertEqual(
            self.simulation_flat.elapsed_time,
            self.config.simulation.update_rate,
            msg=f"Only {self.config.simulation.update_rate}m should  "
            f"passed, but {self.simulation_flat.elapsed_time}m has "
            "passed.",
        )

    def test_get_seeds(self) -> None:
        """
        Test the get_seeds method and ensure it returns all available seeds
        """
        seeds = self.simulation.get_seeds()
        flat_seeds = self.simulation_flat.get_seeds()

        for key, seed in seeds.items():
            msg = (
                f"The seed for {key} ({seed}) does not match that found in "
                "{self.config.path}"
            )
            if key == "elevation":
                self.assertEqual(
                    seed, self.config.terrain.topography_function.kwargs["seed"], msg=msg
                )
            if key == "fuel":
                self.assertEqual(
                    seed, self.config.terrain.fuel_function.kwargs["seed"], msg=msg
                )
            if key == "wind_speed":
                self.assertEqual(
                    seed, self.config.wind.speed_function.kwargs["seed"], msg=msg
                )
            if key == "wind_direction":
                self.assertEqual(
                    seed, self.config.wind.direction_function.kwargs["seed"], msg=msg
                )

        # Test for different use-cases where not all functions have seeds
        self.assertNotIn("elevation", flat_seeds)
        self.assertNotIn("wind_speed", flat_seeds)
        self.assertNotIn("wind_direction", flat_seeds)

        for key, seed in flat_seeds.items():
            msg = (
                f"The seed for {key} ({seed}) does not match that found in "
                f"{self.config.path}"
            )
            if key == "fuel":
                cfg_seed = self.config_flat_simple.terrain.fuel_function.kwargs["seed"]
                self.assertEqual(seed, cfg_seed, msg=msg)

    def test_set_seeds(self) -> None:
        """
        Test the set_seeds method and ensure it re-instantiates the required functions
        """
        seed = 1234
        seeds = {
            "elevation": seed,
            "fuel": seed,
            "wind_speed": seed,
            "wind_direction": seed,
        }
        self.simulation.set_seeds(seeds)
        returned_seeds = self.simulation.get_seeds()

        self.assertDictEqual(
            seeds,
            returned_seeds,
            msg=f"The input seeds ({seeds}) do not match the returned seeds "
            f"({returned_seeds})",
        )

        # Only set wind_speed and not wind_direction
        seed = 2345
        seeds = {"elevation": seed, "fuel": seed, "wind_speed": seed}
        self.simulation.set_seeds(seeds)
        returned_seeds = self.simulation.get_seeds()

        # Put the previous value for wind_direction into the dictionary so we can check
        # to make sure it wasn't changed
        seeds["wind_direction"] = 1234
        self.assertDictEqual(
            seeds,
            returned_seeds,
            msg=f"The input seeds ({seeds}) do not match the returned seeds "
            f"({returned_seeds})",
        )

        # Only set wind_direction and not wind_speed
        seed = 3456
        seeds = {"wind_direction": seed}
        self.simulation.set_seeds(seeds)
        returned_seeds = self.simulation.get_seeds()

        # Put the previous value for wind_direction into the dictionary so we can check
        # to make sure it wasn't changed
        seeds["elevation"] = 2345
        seeds["fuel"] = 2345
        seeds["wind_speed"] = 2345
        self.assertDictEqual(
            seeds,
            returned_seeds,
            msg=f"The input seeds ({seeds}) do not match the returned seeds "
            f"({returned_seeds})",
        )

        # Give no valid keys to hit the log warning
        seeds = {"not_valid": 1111}
        success = self.simulation.set_seeds(seeds)
        self.assertFalse(
            success,
            msg="The set_seeds method should have returned False "
            f"with input seeds set to {seeds}",
        )

    def test_get_layer_types(self) -> None:
        """
        Test the getting of the layer types
        """
        layer_types = self.simulation.get_layer_types()
        self.assertIsInstance(layer_types, Dict)
        self.assertIn("elevation", layer_types)
        self.assertIn("fuel", layer_types)

    def test_set_layer_types(self) -> None:
        """
        Test setting the layer types
        """
        layer_types = {"elevation": "operational", "fuel": "operational"}
        self.simulation.set_layer_types(layer_types)
        self.assertDictEqual(layer_types, self.simulation.get_layer_types())

        # Test that the layer types are set to the default if the input is not valid
        layer_types = {"elevation": "not_valid", "fuel": "operational"}
        self.assertRaises(ConfigError, self.simulation.set_layer_types, layer_types)

        # Test that we output a log warning
        layer_types = {"asdf": "functional", "qwer": "functional"}
        self.assertWarns(Warning, self.simulation.set_layer_types, layer_types)

<<<<<<< HEAD
    def test_load_mitigation(self) -> None:
        old_map = np.copy(self.simulation.fire_map)

        new_map = np.zeros((9, 9))
        new_map[0][0] = 10

        self.assertWarns(Warning, self.simulation.load_mitigation, new_map)
        self.assertTrue(np.array_equal(old_map, self.simulation.fire_map))

        new_map[0][0] = 3
        self.simulation.load_mitigation(new_map)

        self.assertTrue(np.array_equal(new_map, self.simulation.fire_map))
=======
    def test_get_disaster_categories(self) -> None:
        """
        Test getting all possible categories a pixel can be
        """
        categories = self.simulation.get_disaster_categories()
        self.assertEqual(list(categories.keys()), list(BurnStatus.__members__))
        self.assertEqual(list(categories.values()), [e.value for e in BurnStatus])
>>>>>>> dee099a1
<|MERGE_RESOLUTION|>--- conflicted
+++ resolved
@@ -245,8 +245,10 @@
         layer_types = {"asdf": "functional", "qwer": "functional"}
         self.assertWarns(Warning, self.simulation.set_layer_types, layer_types)
 
-<<<<<<< HEAD
     def test_load_mitigation(self) -> None:
+        """
+        Test loading a mitigation map
+        """
         old_map = np.copy(self.simulation.fire_map)
 
         new_map = np.zeros((9, 9))
@@ -259,12 +261,11 @@
         self.simulation.load_mitigation(new_map)
 
         self.assertTrue(np.array_equal(new_map, self.simulation.fire_map))
-=======
+
     def test_get_disaster_categories(self) -> None:
         """
         Test getting all possible categories a pixel can be
         """
         categories = self.simulation.get_disaster_categories()
         self.assertEqual(list(categories.keys()), list(BurnStatus.__members__))
-        self.assertEqual(list(categories.values()), [e.value for e in BurnStatus])
->>>>>>> dee099a1
+        self.assertEqual(list(categories.values()), [e.value for e in BurnStatus])