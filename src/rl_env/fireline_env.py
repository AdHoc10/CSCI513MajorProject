from copy import deepcopy
from typing import Dict, List, Tuple

import gym
import numpy as np
<<<<<<< HEAD
from gym.utils import seeding

=======
from ..enums import GameStatus, BurnStatus
>>>>>>> 0d1999a5
from .. import config
from ..game.game import Game
<<<<<<< HEAD
from ..game.sprites import Terrain
from ..enums import GameStatus, BurnStatus
=======
from ..world.parameters import Environment, FuelArray, FuelParticle, Tile
from ..world.wind import WindController
>>>>>>> 0d1999a5
from ..game.managers.fire import RothermelFireManager
from ..world.parameters import Environment, FuelArray, FuelParticle, Tile
from ..game.managers.mitigation import (FireLineManager, ScratchLineManager,
                                        WetLineManager)
from ..utils.terrain import Chaparral, RandomSeedList


class FireLineEnv():
<<<<<<< HEAD
    def __init__(self, config: config) -> None:
=======
    def __init__(self, config: config, seed: int = None):
>>>>>>> 0d1999a5

        self.config = config
        self.points = set([])

        if seed:
            np.random.seed(seed)
            seed_tuple = RandomSeedList(self.config.terrain_size, seed)
            self.config.terrain_map = tuple(
                tuple(
                    Chaparral(seed=seed_tuple[outer][inner])
                    for inner in range(self.config.terrain_size))
                for outer in range(self.config.terrain_size))
        else:
            self.config.terrain_map = tuple(
                tuple(Chaparral() for _ in range(self.config.terrain_size))
                for _ in range(self.config.terrain_size))

        self.fuel_particle = FuelParticle()
        self.fuel_arrs = [[
            FuelArray(Tile(j, i, self.config.terrain_scale, self.config.terrain_scale),
                      self.config.terrain_map[i][j])
            for j in range(self.config.terrain_size)
        ] for i in range(self.config.terrain_size)]
        self.terrain = Terrain(self.fuel_arrs, self.config.elevation_fn,
                               self.config.terrain_size, self.config.screen_size)
        self.wind_map = WindController()
        self.wind_map.init_wind_speed_generator(
            self.config.mw_seed, self.config.mw_scale, self.config.mw_octaves,
            self.config.mw_persistence, self.config.mw_lacunarity,
            self.config.mw_speed_min, self.config.mw_speed_max, self.config.screen_size)
        self.wind_map.init_wind_direction_generator(
            self.config.dw_seed, self.config.dw_scale, self.config.dw_octaves,
            self.config.dw_persistence, self.config.dw_lacunarity, self.config.dw_deg_min,
            self.config.dw_deg_max, self.config.screen_size)

        self.environment = Environment(self.config.M_f, self.wind_map.map_wind_speed,
                                       self.wind_map.map_wind_direction)

        # initialize all mitigation strategies
        self.fireline_manager = FireLineManager(size=self.config.control_line_size,
                                                pixel_scale=self.config.pixel_scale,
                                                terrain=self.terrain)

        self.scratchline_manager = ScratchLineManager(self.config.control_line_size,
                                                      self.config.pixel_scale,
                                                      self.terrain)
        self.wetline_manager = WetLineManager(size=self.config.control_line_size,
                                              pixel_scale=self.config.pixel_scale,
                                              terrain=self.terrain)

        self.fireline_sprites = self.fireline_manager.sprites
        self.fireline_sprites_empty = self.fireline_sprites.copy()
        self.scratchline_sprites = self.scratchline_manager.sprites
        self.wetline_sprites = self.wetline_manager.sprites

        self.fire_manager = RothermelFireManager(
            self.config.fire_init_pos, self.config.fire_size,
            self.config.max_fire_duration, self.config.pixel_scale,
            self.config.update_rate, self.fuel_particle, self.terrain, self.environment)
        self.fire_sprites = self.fire_manager.sprites

        self.game_status = GameStatus.RUNNING
        self.fire_status = GameStatus.RUNNING

        self.actions = ['None', 'fireline']
        self.observ_spaces = {
            'position': (0, 1),
            'w_0': (0, 1),
            # 'sigma': (0, 1),
            # 'delta': (0, 1),
            # 'm_x': (0, 1),
            # 'm_f': (0, 1)
            'elevation': (0, 1),
            'mitigation': (0, len(self.actions) - 1)
        }

    def _render(self,
                mitigation_state: np.ndarray,
                position_state: np.ndarray,
                mitigation_only: bool = True,
                mitigation_and_fire_spread: bool = False,
                inline: bool = False) -> None:
        '''
        This will take the pygame update command and perform the display updates
            for the following scenarios:
                1. pro-active fire mitigation - inline (during step()) (no fire)
                2. pro-active fire mitigation (full traversal)
                3. pro-active fire mitigation (full traversal) + fire spread

        Arguments:
            mitigation_state: Array of either the current agent mitigation or all
                              mitigations.
            position_state: Array of either the current agent position only used when
                            `inline == True`.

            mitigation_only: Boolean value to only show agent mitigation stategy.

            mitigation_and_fire_spread: Boolean value to show agent mitigation stategy and
                                        fire spread. Only used when agent has traversed
                                        entire game board.
            inline: Boolean value to use rendering at each call to step().

        Returns:
            None
        '''
<<<<<<< HEAD
        self.fire_manager = RothermelFireManager(self.config.fire_init_pos,
                                                 self.config.fire_size,
                                                 self.config.max_fire_duration,
                                                 self.config.pixel_scale,
                                                 self.fuel_particle, self.terrain,
                                                 self.environment)
=======

        self.fire_manager = RothermelFireManager(
            self.config.fire_init_pos, self.config.fire_size,
            self.config.max_fire_duration, self.config.pixel_scale,
            self.config.update_rate, self.fuel_particle, self.terrain, self.environment)
>>>>>>> 0d1999a5
        self.game = Game(self.config.screen_size)
        self.fire_map = self.game.fire_map

        if mitigation_only:
            self._update_sprite_points(mitigation_state, position_state, inline)
            if self.game_status == GameStatus.RUNNING:

                self.fire_map = self.fireline_manager.update(self.fire_map, self.points)
                self.fireline_sprites = self.fireline_manager.sprites
                self.game.fire_map = self.fire_map
                self.game_status = self.game.update(self.terrain, self.fire_sprites,
                                                    self.fireline_sprites,
                                                    self.wind_map.map_wind_speed,
                                                    self.wind_map.map_wind_direction)

                self.fire_map = self.game.fire_map
                self.game.fire_map = self.fire_map

        if mitigation_and_fire_spread:
            self.fire_status = GameStatus.RUNNING
            self.game_status = GameStatus.RUNNING
            self._update_sprite_points(mitigation_state, position_state, inline)
            self.fireline_sprites = self.fireline_manager.sprites
            self.fire_map = self.fireline_manager.update(self.fire_map, self.points)
            while self.game_status == GameStatus.RUNNING and \
                    self.fire_status == GameStatus.RUNNING:
                self.fire_sprites = self.fire_manager.sprites
                self.game.fire_map = self.fire_map
                self.game_status = self.game.update(self.terrain, self.fire_sprites,
                                                    self.fireline_sprites,
                                                    self.wind_map.map_wind_speed,
                                                    self.wind_map.map_wind_direction)
                self.fire_map, self.fire_status = self.fire_manager.update(self.fire_map)
                self.fire_map = self.game.fire_map
                self.game.fire_map = self.fire_map

        # after rendering - reset mitigation points can always recover
        # these through the agent state info and _update_sprite_points()
        self.points = set([])

    def _update_sprite_points(self,
                              mitigation_state,
                              position_state,
                              inline: bool = False) -> None:
        '''
        Update sprite point list based on fire mitigation.

        Arguments:
            mitigation_state: Array of mitigation value(s). 0: No Control Line,
                              1: Control Line
            position_state: Array of position. Only used when rendering `inline`
            inline: Boolean value of whether or not to render at each step() or after
                    agent has placed control lines. If True, will use mitigation state,
                    position_state to add a new point to the fireline sprites group.
                    If False, loop through all mitigation_state array to get points to add
                    to fireline sprites group.

        Returns:
            None
        '''
        if inline:
            if mitigation_state == 1:
                self.points.add(position_state)

        else:
            # update the location to pass to the sprite
            for i in range(self.config.screen_size):
                for j in range(self.config.screen_size):
                    if mitigation_state[(i, j)] == 1:
                        self.points.add((i, j))

    def _run(self,
             mitigation_state: np.ndarray,
             position_state: np.ndarray,
             mitigation: bool = False):
        '''
        Runs the simulation with or without mitigation lines

        Use self.terrain to either:

          1. Place agent's mitigation lines and then spread fire
          2. Only spread fire, with no mitigation line (to compare for reward calculation)

        Arguments:
            mitigation_state: Array of mitigation value(s). 0: No Control Line,
                              1: Control Line
            position_state: Array of current agent position. Only used when rendering
                            `inline`.
            mitigation: Boolean value to update agent's mitigation staegy before fire
                        spread.

        Returns:
            fire_map: Burned/Unburned/ControlLine pixel map. Values range from [0, 6]
        '''
        # reset the fire status to running
        self.fire_status = GameStatus.RUNNING
        # initialize fire strategy
        self.fire_manager = RothermelFireManager(
            self.config.fire_init_pos, self.config.fire_size,
            self.config.max_fire_duration, self.config.pixel_scale,
            self.config.update_rate, self.fuel_particle, self.terrain, self.environment)

        self.fire_map = np.full((self.config.screen_size, self.config.screen_size),
                                BurnStatus.UNBURNED)
        if mitigation:
            # update firemap with agent actions before initializing fire spread
            self._update_sprite_points(mitigation_state, position_state)
            self.fire_map = self.fireline_manager.update(self.fire_map, self.points)

        while self.fire_status == GameStatus.RUNNING:
            self.fire_sprites = self.fire_manager.sprites
            self.fire_map, self.fire_status = self.fire_manager.update(self.fire_map)
            if self.fire_status == GameStatus.QUIT:
                return self.fire_map

    def _reset_state(self):
        '''
        This function will convert the initialized terrain
            to the gym.spaces.Box format.

        ```
        self.current_agent_loc --> [:,:,0]
        self.terrain.fuel_arrs.type --> [:,:,1[0]]
        self.terrain.fuel_arrs.w_0 --> [:,:,1[1]]
        self.terrain.fuel_arrs.sigma --> [:,:,1[2]]
        self.terrain.fuel_arrs.delta --> [:,:,1[3]]
        self.terrain.fuel_arrs.M_x --> [:,:,1[4]]
        self.elevation --> [:,:,2]
        self.mitigation --> [:,:,3]
        ```

        Arguments:
            None

        Returns:
            state: The reset state of the simulation.
        '''
        reset_position = np.zeros([self.config.screen_size, self.config.screen_size])

        w_0_array = np.array([
            self.terrain.fuel_arrs[i][j].fuel.w_0 for j in range(self.config.screen_size)
            for i in range(self.config.screen_size)
        ]).reshape(self.config.screen_size, self.config.screen_size)

        reset_mitigation = np.zeros([self.config.screen_size, self.config.screen_size])

        state = np.stack((reset_position, w_0_array,
                          (self.terrain.elevations + self.config.noise_amplitude) /
                          (2 * self.config.noise_amplitude), reset_mitigation))

        return state

    def _compare_states(self, fire_map: np.ndarray,
                        fire_map_with_agent: np.ndarray) -> float:
        '''
        Calculate the reward for the agent's actions.

        Possible `fire_map` values:

        | Burn Status | Value |
        |-------------|-------|
        | Unburned    | 0     |
        | Burning     | 1     |
        | Burned      | 2     |
        | Fireline    | 3     |
        | Scratchline | 4     |
        | Wetline     | 5     |

        Reward is determined by:
        ```
            firemap_with_agent: [2] -> reward = -1
            firemap_with_agent: [3] -> reward = -1
            firemap: [2] firemap_with_agent: [0] -> reward = +1
            else 0
        ```

        Arguments:
            fire_map: `np.ndarray` with possible values [0, 2]
            fire_map_with_agent: `np.ndarray` with possible values [0, 2, 3]

        Returns:
            score / difference between the firemaps (normalized with respect to screen
            size).

        '''
        reward = 0
        mod = 0
        unmod = 0
        for x in range(self.config.screen_size):
            for y in range(self.config.screen_size):
                modified = fire_map_with_agent[x][y]
                unmodified = fire_map[x][y]

                # How well did the unmodified map perform at this tile
                if unmodified == 0:
                    unmod_reward = 0
                if unmodified == 2:
                    unmod_reward = -1
                else:
                    unmod_reward = 0

                # How well did the modified map perform at this tile
                if modified == 0:
                    mod_reward = 0
                elif modified == 2:
                    mod_reward = -1
                elif modified == 3:
                    mod_reward = -1
                else:
                    mod_reward = 0

                reward += mod_reward - unmod_reward
                mod += mod_reward
                unmod += unmod_reward

        return reward / (self.config.screen_size * self.config.screen_size)


class RLEnv(gym.Env):
    '''
    This Environment Catcher will record all environments/actions for the RL return
    states.

    This includes: Observation, Reward (or Penalty), "done", and any meta-data.

    This class will incorporate all gamelogic, input and rendering.

    It will also incorporate everything related to pygame into the `render()` method and
    separate `__init__()` and `init_render()` methods.

    We can then render ML routines using the step() and reset() method w/o loading the
    pygame package each step - if the environment is loaded, the rendering is not needed
    for training (saves execution time).

    Observation:
    ------------
    Type: gym.spaces.Dict(Box(low=min, high=max, shape=(255,255,len(max))))

    | Number | Observation | min | max |
    |--------|-------------|-----|-----|
    | 0      | Position    | 0   | 1   |
    | 1      | Fuel (w_0)  | 0   | 1   |
    | 2      | Elevation   | 0   | 1.0 |
    | 3      | Mitigation  | 0   | 1   |

    In Reactive Case:
    -----------------
    Type: gym.spaces.Dict(Box(low=min, high=max, shape=(255,255,len(max))))

    | Number | Observation | min | max |
    |--------|-------------|-----|-----|
    | 0      | Position    | 0   | 1   |
    | 1      | Fuel (w_0)  | 0   | 1   |
    | 2      | Elevation   | 0   | 1   |
    | 3      | Mitigation  | 0   | 1   |

    Actions:
    --------
    Type: Discrete(4) -- real-valued (on / off)

    | Num | Action            |
    |-----|-------------------|
    | 0   | None              |
    | 1   | Fireline          |
    | 2   | Scratchline (TBD) |
    | 3   | Wetline (TBD)     |


    Reward:
    -------
    - Reward of 0 when 'None' action is taken and position is not the last tile.
    - Reward of -1 when 'Trench, ScratchLine, WetLine' action is taken and agent
      position is not the last tile.
    - Reward of (fire_burned - fireline_burned) when done.

    Starting State:
    ---------------
    The position of the agent always starts in the top right corner (0,0).

    Episode Termination:
    ---------------------
    The agent has traversed all pixels (screen_size, screen_size)
    '''
    def __init__(self, simulation: FireLineEnv) -> None:
        '''
        Initialize the class by recording the state space

        Using a configurable terrain and fire start position, compare the two state
        spaces.

        Need to step through the state space twice:

          1. Let the agent step through the space and draw firelines
          2. Let the environemnt progress w/o agent

        Initialize the observation space and state space as described in the docstrings.

        Arguments:
            simulation: A `FireLineEnv` environment that will be used by the agent.

        Returns:
            None
        '''
        self.simulation = simulation
        self.action_space = gym.spaces.Discrete(len(self.simulation.actions))

        channel_lows = np.array([[[self.simulation.observ_spaces[channel][0]]]
                                 for channel in self.simulation.observ_spaces.keys()])
        channel_highs = np.array([[[self.simulation.observ_spaces[channel][1]]]
                                  for channel in self.simulation.observ_spaces.keys()])

        self.low = np.repeat(np.repeat(channel_lows,
                                       self.simulation.config.screen_size,
                                       axis=1),
                             self.simulation.config.screen_size,
                             axis=2)

        self.high = np.repeat(np.repeat(channel_highs,
                                        self.simulation.config.screen_size,
                                        axis=1),
                              self.simulation.config.screen_size,
                              axis=2)

        self.observation_space = gym.spaces.Box(
            np.float32(self.low),
            np.float32(self.high),
            shape=(len(self.simulation.observ_spaces.keys()),
                   self.simulation.config.screen_size,
                   self.simulation.config.screen_size),
            dtype=np.float64)

<<<<<<< HEAD
        # always keep the same if terrain and fire position are static
        self.seed(1234)

    def seed(self, seed: float = None) -> List[float]:
        '''
        Set the seed for numpy random methods.

        Arguments:
            seed: Random seeding value.

        Returns:
            Random seeding value.
        '''
        self.np_random, seed = seeding.np_random(seed)
        return [seed]

    def step(self, action: Dict[int, int]) ->\
            Tuple[Dict[str, Tuple[int, int, int]], float, bool]:
=======
    def step(self, action):
>>>>>>> 0d1999a5
        '''
        This function will apply the action to the agent in the current state.

        Calculate new agent/state_space position by reseting old position to zero, call
        the `_update_current_agent_loc()` method and set new `agent`/`state_space`
        location to 1.

        `done` occurs when the agent has traversed the entire game position:
        `[screen_size, screen_size]`

        Arguments:
            action: A dictionary of action location.

        Returns:
            A tuple of the `self.state` dictionary seen below:

            {'position': (screen_size, screen_size, 1),
             'terrain': (screen_size, screen_size, 5),
             'elevation': (screen_size, screen_size, 1),
             'mitigation': (screen_size, screen_size, 1)}

            The reward for the step, whether or not the simulation is `done`, and a
            dictionary containing metadata.
        '''
        # Make the action on the env at agent's current location
        self.state[-1][self.current_agent_loc] = action

        # make a copy
        old_loc = deepcopy(self.current_agent_loc)

        # if we want to render as we step through the game
        if self.simulation.config.render_inline:
            self.simulation._render(self.state[-1][self.current_agent_loc],
                                    self.current_agent_loc,
                                    inline=True)

        # set the old position back to 0
        self.state[0][self.current_agent_loc] = 0

        # update position
        self._update_current_agent_loc()
        self.state[0][self.current_agent_loc] = 1

        reward = 0  # if action == 0 else
        # (-1 / (self.simulation.config.screen_size * self.simulation.config.screen_size))

        # If the agent is at the last location (cannot move forward)
        done = old_loc == self.current_agent_loc
        if done:
            # compare the state spaces
            fire_map = self.simulation._run(self.state[-1], self.state[0])
            # render only agent
            if self.simulation.config.render_post_agent:
                self.simulation._render(self.state[-1], self.state[0])

            fire_map_with_agent = self.simulation._run(self.state[-1], self.state[0],
                                                       True)
            # render fire with agents mitigation in place
            if self.simulation.config.render_post_agent_with_fire:
                self.simulation._render(self.state[-1],
                                        self.state[0],
                                        mitigation_only=False,
                                        mitigation_and_fire_spread=True)
            reward = self.simulation._compare_states(fire_map, fire_map_with_agent)

        return self.state, reward, done, {}

    def _update_current_agent_loc(self) -> None:
        '''
        This function will help update the current position as it traverses the game.

        Check if the y-axis is less than the screen-size and the x-axis is greater than
        the screen size --> y-axis += 1, x-axis = 0

        Check if the y-axis is less than the screen-size and the x-axis is greater than
        the screen size --> y-axis += 1, x-axis = 0

        Check if the x-axis is less than screen size and the y-axis is less than/equal
        to screen size --> y-axis = None, x-axis += 1

        Arguments:
            None

        Returns:
            None
        '''
        row = self.current_agent_loc[0]
        column = self.current_agent_loc[1]

        # If moving forward one would bring us out of bounds and we can move to new row
        if column + 1 > (self.simulation.config.screen_size -
                         1) and row + 1 <= (self.simulation.config.screen_size - 1):
            column = 0
            row += 1

        # If moving forward keeps us in bounds
        elif column + 1 <= (self.simulation.config.screen_size - 1):
            column += 1

        self.current_agent_loc = (row, column)

    def reset(self) -> Dict[str, Tuple[int, int, int]]:
        '''
        Reset environment to initial state.

        NOTE: reset() must be called before you can call step() for the first time.

        Terrain is received from the sim. Position matrix is assumed to be all 0's when
        received from sim. Updated to have agent at (0,0) on reset.

        Arguments:
            None

        Returns:
            `self.state`, a dictionary with the following structure:

            {'position': (screen_size, screen_size, 1),
             'terrain': (screen_size, screen_size, 5),
             'elevation': (screen_size, screen_size, 1),
             'mitigation': (screen_size, screen_size, 1)}
        '''
        self.state = self.simulation._reset_state()

        # Place agent at location (0,0)
        self.current_agent_loc = (0, 0)
        self.state[0][self.current_agent_loc] = 1

        return self.state<|MERGE_RESOLUTION|>--- conflicted
+++ resolved
@@ -1,23 +1,14 @@
 from copy import deepcopy
-from typing import Dict, List, Tuple
+from typing import Dict, Tuple
 
 import gym
 import numpy as np
-<<<<<<< HEAD
-from gym.utils import seeding
-
-=======
+
+from .. import config
 from ..enums import GameStatus, BurnStatus
->>>>>>> 0d1999a5
-from .. import config
 from ..game.game import Game
-<<<<<<< HEAD
 from ..game.sprites import Terrain
-from ..enums import GameStatus, BurnStatus
-=======
-from ..world.parameters import Environment, FuelArray, FuelParticle, Tile
 from ..world.wind import WindController
->>>>>>> 0d1999a5
 from ..game.managers.fire import RothermelFireManager
 from ..world.parameters import Environment, FuelArray, FuelParticle, Tile
 from ..game.managers.mitigation import (FireLineManager, ScratchLineManager,
@@ -26,11 +17,7 @@
 
 
 class FireLineEnv():
-<<<<<<< HEAD
-    def __init__(self, config: config) -> None:
-=======
     def __init__(self, config: config, seed: int = None):
->>>>>>> 0d1999a5
 
         self.config = config
         self.points = set([])
@@ -136,20 +123,11 @@
         Returns:
             None
         '''
-<<<<<<< HEAD
-        self.fire_manager = RothermelFireManager(self.config.fire_init_pos,
-                                                 self.config.fire_size,
-                                                 self.config.max_fire_duration,
-                                                 self.config.pixel_scale,
-                                                 self.fuel_particle, self.terrain,
-                                                 self.environment)
-=======
 
         self.fire_manager = RothermelFireManager(
             self.config.fire_init_pos, self.config.fire_size,
             self.config.max_fire_duration, self.config.pixel_scale,
             self.config.update_rate, self.fuel_particle, self.terrain, self.environment)
->>>>>>> 0d1999a5
         self.game = Game(self.config.screen_size)
         self.fire_map = self.game.fire_map
 
@@ -481,28 +459,7 @@
                    self.simulation.config.screen_size),
             dtype=np.float64)
 
-<<<<<<< HEAD
-        # always keep the same if terrain and fire position are static
-        self.seed(1234)
-
-    def seed(self, seed: float = None) -> List[float]:
-        '''
-        Set the seed for numpy random methods.
-
-        Arguments:
-            seed: Random seeding value.
-
-        Returns:
-            Random seeding value.
-        '''
-        self.np_random, seed = seeding.np_random(seed)
-        return [seed]
-
-    def step(self, action: Dict[int, int]) ->\
-            Tuple[Dict[str, Tuple[int, int, int]], float, bool]:
-=======
     def step(self, action):
->>>>>>> 0d1999a5
         '''
         This function will apply the action to the agent in the current state.
 
