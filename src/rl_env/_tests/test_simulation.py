--- conflicted
+++ resolved
@@ -32,10 +32,6 @@
         self.simulation.environment = Environment(self.config.environment.moisture,
                                                   self.config.wind.speed,
                                                   self.config.wind.direction)
-<<<<<<< HEAD
-=======
-        self.simulation.fuel_particle = FuelParticle()
->>>>>>> ead379a2
 
         # initialize all mitigation strategies
         self.simulation.fireline_manager = FireLineManager(
@@ -214,83 +210,6 @@
                          f'passed, but {self.simulation_flat.elapsed_time}m has '
                          'passed.')
 
-    def test__render_inline(self) -> None:
-        '''
-        Test that the call to `_render_inline()` runs through properly.
-        '''
-        self.config.render.inline = True
-        # set position array
-        current_agent_loc = np.zeros(
-            (self.config.area.screen_size, self.config.area.screen_size))
-        loc = (1, 2)
-        current_agent_loc[loc] = 1
-
-        # set correct mitigation array
-        mitigation = np.zeros(
-            (self.config.area.screen_size, self.config.area.screen_size))
-        mit_point = (1, 1)
-        mitigation[mit_point] = BurnStatus.FIRELINE
-        self.config.simulation.headless = True
-        # Test rendering 'inline' (as agent traverses)
-        self.simulation._render_inline(mitigation, current_agent_loc)
-        # assert the points are placed
-        self.assertEqual(self.simulation.fireline_manager.sprites[0].pos,
-                         mit_point,
-                         msg=(f'The position of the sprite is '
-                              f'{self.simulation.fireline_manager.sprites[0].pos} '
-                              f', but it should be {mit_point}'))
-
-    def test__render_mitigations(self) -> None:
-        '''
-
-        '''
-        mitigation = np.full((self.config.area.screen_size, self.config.area.screen_size),
-                             BurnStatus.FIRELINE)
-
-        self.config.simulation.headless = True
-        self.simulation._render_mitigations(mitigation)
-        full_grid = self.config.area.screen_size * self.config.area.screen_size
-        self.assertEqual(
-            len(self.simulation.fireline_sprites),
-            full_grid,
-            msg=f'The total number of mitigated pixels should be {full_grid} '
-            f'but are actually {len(self.simulation.fireline_sprites)}')
-
-    def test__render_mitigation_fire_spread(self) -> None:
-        '''
-
-        '''
-        # assert the points are placed and fire can spread
-        self.fireline_sprites = self.simulation.fireline_sprites_empty
-
-        mitigation = np.zeros(
-            (self.config.area.screen_size, self.config.area.screen_size))
-        # start the fire where we have a control line
-        mitigation[self.config.fire.fire_initial_position[0] - 1:] = 3
-        self.config.mitigation.ros_attenuation = False
-        self.config.simulation.headless = True
-        self.simulation._render_mitigation_fire_spread(mitigation)
-
-        # assert no fire has spread
-        self.assertTrue(len(self.simulation.fire_sprites) == 1,
-                        msg=f'The returned state of the Game should have no fire spread, '
-                        f' but, has {len(self.simulation.fire_sprites)}.')
-
-    def test_render(self) -> None:
-        '''
-        Test that the call to `_render()` runs through properly.
-
-        This should be pass as long as the calls to `fireline_manager.update()` and
-        `fire_map.update()` pass tests.
-
-        This should pass as long as the calls to `_render_inline`,
-            `_render_mitigations`, and `_render_mitigation_fire_spread` pass.
-
-        Assert the points get updated in the `fireline_sprites` group.
-
-        '''
-        pass
-
     def test_get_seeds(self) -> None:
         '''
         Test the get_seeds method and ensure it returns all available seeds
