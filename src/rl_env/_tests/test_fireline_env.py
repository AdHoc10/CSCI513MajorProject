import os
import unittest
from unittest import mock

import numpy as np

<<<<<<< HEAD
=======
from . import test_config as config
from ...game.sprites import Terrain
>>>>>>> 291d2833
from ...enums import BurnStatus, GameStatus
from ...game.game import Game
from ...game.managers.fire import RothermelFireManager
from ...game.managers.mitigation import FireLineManager
from ...game.sprites import Terrain
from ...rl_env.fireline_env import FireLineEnv, RLEnv
from ...utils.config import Config
from ...world.parameters import Environment, FuelParticle


class RLEnvTest(unittest.TestCase):
    def setUp(self) -> None:
        '''
        Initialize the FireLineEnv class and instantiate a fireline action.
        '''
        self.config = Config('./src/rl_env/_tests/test_config.yml')
        self.fireline_env = FireLineEnv(self.config)
        self.rl_env = RLEnv(self.fireline_env)
        self.action = 1
        self.current_agent_loc = (1, 1)

    def test_init(self) -> None:
        '''
        Test setting the seed for the terrain map.

        '''
        seed = 1212
        fireline_env_seed = FireLineEnv(self.config, seed)
        fireline_env_seed = fireline_env_seed.config.terrain_map
        fireline_env_no_seed = FireLineEnv(self.config)
        fireline_env_no_seed = fireline_env_no_seed.config.terrain_map

        # assert these envs are different
        for i, j in zip(fireline_env_seed, fireline_env_no_seed):
            for fuel_i, fuel_j in zip(i, j):
                self.assertNotEqual(
                    fuel_i.w_0,
                    fuel_j.w_0,
                    msg='Different seeds should produce different terrain '
                    'maps.')

        # assert equal Fuel Maps
        fireline_env_same_seed = FireLineEnv(self.config, seed)
        fireline_env_same_seed = fireline_env_same_seed.config.terrain_map
        self.assertEqual(fireline_env_seed,
                         fireline_env_same_seed,
                         msg='Same seeds should produce the same terrain '
                         'maps.')

    def test_step(self) -> None:
        '''
        Test that the call to `step()` runs through properly.

        `step()` calls a handful of sub-functions, which also get tested.

        TODO: This will change with updates to the state format
        '''
        self.rl_env.reset()
        state, reward, done, _ = self.rl_env.step(self.action)

        agent_pos = np.where(state[0] == 1)

        self.assertEqual(
            agent_pos, (0, 1),
            msg=(f'The returned state of agent position of the game is {agent_pos}, '
                 f'but it should be (1, 0)'))

        self.assertEqual(
            reward,
            0,
            msg=(f'The returned state of reward of the game is {reward}, but it '
                 f'should be -1'))

        self.assertEqual(done,
                         False,
                         msg=(f'The returned state of the game is {done}, but it '
                              f'should be False'))

    def test_reset(self) -> None:
        '''
        Test that the call to `reset()` runs through properly.

        `reset()` calls a handful of sub-functions, which also get tested.

        Assert agent position is returned to upper left corner (1,0) of game.

        state_space:

        0:      'position'
        1:      'terrain: w_0'
        2:      'elevation'
        3:      'mitigation'
        '''
        state = self.rl_env.reset()

        agent_pos = np.where(state[0] == 1)
        fuel_arrays = state[1]
        fireline = state[-1].max()
        elevation = state[2]

        w_0_array = np.array([
            self.fireline_env.terrain.fuel_arrs[i][j].fuel.w_0
            for j in range(self.fireline_env.config.area.screen_size)
            for i in range(self.fireline_env.config.area.screen_size)
        ]).reshape(self.fireline_env.config.area.screen_size,
                   self.fireline_env.config.area.screen_size)

        self.assertEqual(
            agent_pos, (0, 0),
            msg=(f'The returned state of the agent position is {agent_pos}, but it '
                 f'should be [0, 0]'))

        self.assertTrue(
            (fuel_arrays == w_0_array).all(),
            msg=(f'The returned state of the fuel arrays is {fuel_arrays}, but it '
                 f'should be 1'))

        self.assertEqual(fireline,
                         0,
                         msg=(f'The returned state of the fireline is {fireline}, but it '
                              f'should be 0'))
        elevation_zero_min = self.fireline_env.terrain.elevations - \
                             self.fireline_env.terrain.elevations.min()
        valid_elevation = elevation_zero_min / (elevation_zero_min.max() + 1e-6)
        self.assertTrue(
            (elevation == valid_elevation).all(),
            msg=('The returned state of the terrain elevation map is not the same '
                 'as the initialized terrain elevation map'))

    def test_update_current_agent_loc(self) -> None:
        '''
        Test that the call to `_update_current_agent_loc()` runs through properly.

        The agent position should only be at a single location per `step()`.
        '''

        self.rl_env.reset()
        self.rl_env.current_agent_loc = self.current_agent_loc
        x = self.current_agent_loc[0]
        y = self.current_agent_loc[1]
        new_agent_loc = (x, y + 1)
        self.rl_env._update_current_agent_loc()

        self.assertEqual(
            self.rl_env.current_agent_loc,
            new_agent_loc,
            msg=f'The returned agent location is {self.current_agent_loc}, but it '
            f'should be {new_agent_loc}.')


@mock.patch.dict(os.environ, {'SDL_VIDEODRIVER': 'dummy'})
class FireLineEnvTest(unittest.TestCase):
    def setUp(self) -> None:
        '''
        Initialize the `FireLineEnv` class and instantiate a fireline action.
        '''
        self.config = Config('./src/rl_env/_tests/test_config.yml')
        self.fireline_env = FireLineEnv(self.config)
        self.mitigation = True
        self.fire_spread = False

<<<<<<< HEAD
        self.game = Game(self.config.area.screen_size)
=======
>>>>>>> 291d2833
        self.fuel_particle = FuelParticle()
        self.fuel_arrs = [[
            self.config.terrain.fuel_array_function(x, y)
            for x in range(self.config.area.terrain_size)
        ] for y in range(self.config.area.terrain_size)]
        self.terrain = Terrain(self.fuel_arrs, self.config.terrain.elevation_function,
                               self.config.area.terrain_size,
                               self.config.area.screen_size)
        self.environment = Environment(self.config.environment.moisture,
                                       self.config.environment.wind_speed,
                                       self.config.environment.wind_direction)

        # initialize all mitigation strategies
        self.fireline_manager = FireLineManager(
            size=self.config.display.control_line_size,
            pixel_scale=self.config.area.pixel_scale,
            terrain=self.terrain)
        self.fireline_sprites = self.fireline_manager.sprites
        self.fireline_sprites_reset = self.fireline_manager.sprites.copy()
        self.fire_manager = RothermelFireManager(
            self.config.fire.fire_initial_position, self.config.display.fire_size,
            self.config.fire.max_fire_duration, self.config.area.pixel_scale,
            self.config.simulation.update_rate, self.fuel_particle, self.terrain,
            self.environment)
        self.fire_sprites = self.fire_manager.sprites

    def test_render(self) -> None:
        '''
        Test that the call to `_render()` runs through properly.

        This should be pass as long as the calls to `fireline_manager.update()` and
        `fire_map.update()` pass tests.

        Assert the points get updated in the `fireline_sprites` group.

        '''
        current_agent_loc = (1, 1)

        # Test rendering 'inline' (as agent traverses)
        self.fireline_env._render(1, current_agent_loc, inline=True)
        # assert the points are placed
        self.assertEqual(self.fireline_env.fireline_manager.sprites[0].pos,
                         current_agent_loc,
                         msg=(f'The position of the sprite is '
                              f'{self.fireline_env.fireline_manager.sprites[0].pos} '
                              f', but it should be {current_agent_loc}'))

        # Test Full Mitigation (after agent traversal)
        self.fireline_sprites = self.fireline_sprites_reset
        mitigation = np.full((self.config.area.screen_size, self.config.area.screen_size),
                             1)
        self.fireline_env._render(
            mitigation, (self.config.area.screen_size, self.config.area.screen_size))
        # assert the points are placed
        self.assertEqual(len(self.fireline_env.fireline_manager.sprites),
                         self.config.area.screen_size**2 + 1,
                         msg=(f'The number of sprites updated is '
                              f'{len(self.fireline_env.fireline_manager.sprites)} '
                              f', but it should be {self.config.area.screen_size**2+1}'))

        # Test Full Mitigation (after agent traversal) and fire spread

        # assert the points are placed and fire can spread
        self.fireline_sprites = self.fireline_sprites_reset

        mitigation = np.zeros(
            (self.config.area.screen_size, self.config.area.screen_size))
        # start the fire where we have a control line
        mitigation[self.config.fire.fire_initial_position[0] - 1:] = 1
        self.fireline_env._render(
            mitigation, (self.config.area.screen_size, self.config.area.screen_size),
            mitigation_only=False,
            mitigation_and_fire_spread=True)

        self.assertEqual(
            self.fireline_env.fire_status,
            GameStatus.QUIT,
            msg=f'The returned state of the Game is {self.fireline_env.game_status} '
            ' but, should be GameStatus.QUIT.')

    def test_update_sprite_points(self) -> None:
        '''
        Test that the call to `_update_sprites()` runs through properly.

        Since self.action is instantiated as `1`, we need to verify that a fireline sprite
        is created and added to the `fireline_manager`.
        '''

        # assert points get updated 'inline' as agent traverses
        current_agent_loc = (1, 1)
        self.mitigation = 1
        points = set([current_agent_loc])
        self.fireline_env._update_sprite_points(self.mitigation,
                                                current_agent_loc,
                                                inline=True)
        self.assertEqual(self.fireline_env.points,
                         points,
                         msg=f'The sprite was updated at {self.fireline_env.points}, '
                         f'but it should have been at {current_agent_loc}')

        # assert points get updated after agent traverses entire game
        current_agent_loc = (self.config.area.screen_size, self.config.area.screen_size)
        self.mitigation = np.full(
            (self.config.area.screen_size, self.config.area.screen_size), 1)
        points = [(i, j) for j in range(self.config.area.screen_size)
                  for i in range(self.config.area.screen_size)]
        points = set(points)
        self.fireline_env._update_sprite_points(self.mitigation,
                                                current_agent_loc,
                                                inline=False)
        self.assertEqual(
            self.fireline_env.points,
            points,
            msg=f'The number of sprites updated was {len(self.fireline_env.points)} '
            f', but it should have been {len(points)} sprites.')

    def test_reset_state(self) -> None:
        '''
        Test that the call to `_convert_data_to_gym()` runs through properly.

        This function returns the state as an array.

        TODO: Waiting for update to the state space
        '''
        pass

    def test_run(self) -> None:
        '''
        Test that the call to `_run` runs the simulation properly.

        This function returns the burned firemap with or w/o mitigation.

        This function will reset the `fire_map` to all `UNBURNED` pixels at each call to
        the method.

        This should pass as long as the calls to `fireline_manager.update()`
        and `fire_map.update()` pass tests.
        '''
        mitigation = np.zeros(
            (self.config.area.screen_size, self.config.area.screen_size))
        mitigation[1, 0] = 1
        position = np.zeros((self.config.area.screen_size, self.config.area.screen_size))
        position[self.config.area.screen_size - 1, self.config.area.screen_size - 1] = 1

        fire_map = np.full((self.config.area.screen_size, self.config.area.screen_size),
                           BurnStatus.BURNED)

        self.fire_map = self.fireline_env._run(mitigation, position, False)
        # assert the fire map is all BURNED
        self.assertEqual(
            self.fire_map.max(),
            fire_map.max(),
            msg=f'The fire map has a maximum BurnStatus of {self.fire_map.max()} '
            f', but it should be {fire_map.max()}')

        # assert fire map has BURNED and FIRELINE pixels
        fire_map[1, 0] = 3
        self.fire_map = self.fireline_env._run(mitigation, position, True)
        self.assertEqual(len(np.where(self.fire_map == 3)),
                         len(np.where(fire_map == 1)),
                         msg=f'The fire map has a mitigation sprite of length '
                         f'{len(np.where(self.fire_map == 3))}, but it should be '
                         f'{len(np.where(fire_map == 1))}')

    def test_compare_states(self) -> None:
        '''
        Test that the call to `_compare_states` runs the comparison of state spaces
        properly.

        This function returns the overall reward.
        '''
        screen_size = self.fireline_env.config.area.screen_size
        # create array of BURNED pixels
        fire_map = np.full((screen_size, screen_size), 2)
        # create array of agent mitigation + fire spread (BURNED pixels)
        fire_map_with_agent = np.full((screen_size, screen_size), 3)

        unmodified_reward = -1 * (screen_size * screen_size)
        modified_reward = -1 * (screen_size * screen_size)
        test_reward = (modified_reward - unmodified_reward) / \
                        (screen_size * screen_size)
        reward = self.fireline_env._compare_states(fire_map, fire_map_with_agent)

        # assert rewards are the same
        self.assertEqual(reward,
                         test_reward,
                         msg=(f'The returned reward of the game is {reward}, but it '
                              f'should be {test_reward}'))<|MERGE_RESOLUTION|>--- conflicted
+++ resolved
@@ -4,18 +4,13 @@
 
 import numpy as np
 
-<<<<<<< HEAD
-=======
-from . import test_config as config
+from ...game.game import Game
+from ...utils.config import Config
 from ...game.sprites import Terrain
->>>>>>> 291d2833
 from ...enums import BurnStatus, GameStatus
-from ...game.game import Game
+from ...rl_env.fireline_env import FireLineEnv, RLEnv
 from ...game.managers.fire import RothermelFireManager
 from ...game.managers.mitigation import FireLineManager
-from ...game.sprites import Terrain
-from ...rl_env.fireline_env import FireLineEnv, RLEnv
-from ...utils.config import Config
 from ...world.parameters import Environment, FuelParticle
 
 
@@ -170,10 +165,7 @@
         self.mitigation = True
         self.fire_spread = False
 
-<<<<<<< HEAD
         self.game = Game(self.config.area.screen_size)
-=======
->>>>>>> 291d2833
         self.fuel_particle = FuelParticle()
         self.fuel_arrs = [[
             self.config.terrain.fuel_array_function(x, y)
