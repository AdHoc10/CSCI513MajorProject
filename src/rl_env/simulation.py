--- conflicted
+++ resolved
@@ -132,15 +132,10 @@
         Initialize the terrain.
         '''
         self.fuel_particle = FuelParticle()
-<<<<<<< HEAD
 
         self.terrain = Terrain(
-            self.config.terrain.fuel_array_function,
-=======
-        self.terrain = Terrain(
-            self.config.fuel.fuel_array_function,
->>>>>>> ead379a2
-            self.config.terrain.elevation_function,
+            self.config.terrain.fuel.layer,
+            self.config.terrain.topography.layer,
             (self.config.area.screen_size, self.config.area.screen_size),
             headless=self.config.simulation.headless)
 
@@ -385,7 +380,7 @@
             The dictionary with all available seeds to change and their values.
         '''
         seeds = {
-            'elevation': self._get_elevation_seed(),
+            'elevation': self._get_topography_seed(),
             'fuel': self._get_fuel_seed(),
             'wind_speed': self._get_wind_speed_seed(),
             'wind_direction': self._get_wind_direction_seed()
@@ -401,7 +396,7 @@
 
         return seeds
 
-    def _get_elevation_seed(self) -> int:
+    def _get_topography_seed(self) -> int:
         '''
         Returns the seed for the current elevation function.
 
@@ -410,14 +405,16 @@
         Returns:
             The seed for the currently configured elevation function.
         '''
-<<<<<<< HEAD
-        if 'perlin' == self.config.terrain.elevation_function.name:
-=======
-        if 'perlin' in str(self.config.data['terrain']['elevation_function']).lower():
->>>>>>> ead379a2
-            return self.config.terrain.perlin.seed
-        else:
-            return None
+        if self.config.terrain.topography.type.lower() == 'functional':
+            if self.config.terrain.topography.layer.name == 'perlin':
+                return self.config.terrain.topography.functional.perlin.seed
+            else:
+                return None
+        elif self.config.terrain.topography.type.lower() == 'operational':
+            if self.config.operational.seed is not None:
+                return self.config.operational.seed
+            else:
+                return None
 
     def _get_fuel_seed(self) -> int:
         '''
@@ -429,15 +426,16 @@
         Returns:
             The seed for the currently configured fuel array function.
         '''
-<<<<<<< HEAD
-        if 'chaparral' == self.config.terrain.fuel_array_function.name:
-            return self.config.terrain.chaparral.seed
-=======
-        if 'chaparral' in str(self.config.data['fuel']['fuel_array_function']).lower():
-            return self.config.fuel.chaparral.seed
->>>>>>> ead379a2
-        else:
-            return None
+        if self.config.terrain.fuel.type.lower() == 'functional':
+            if self.config.terrain.fuel.layer.name == 'chaparral':
+                return self.config.terrain.fuel.functional.chaparral.seed
+            else:
+                return None
+        elif self.config.terrain.fuel.type.lower() == 'operational':
+            if self.config.operational.seed is not None:
+                return self.config.operational.seed
+            else:
+                return None
 
     def _get_wind_speed_seed(self) -> int:
         '''
@@ -448,7 +446,7 @@
         Returns:
             The seed for the currently configured wind speed function.
         '''
-        if 'perlin' in str(self.config.wind.wind_function).lower():
+        if 'perlin' in str(self.config.wind.function).lower():
             return self.config.wind.perlin.speed.seed
         else:
             return None
@@ -462,7 +460,7 @@
         Returns:
             The seed for the currently configured wind direction function.
         '''
-        if 'perlin' in str(self.config.wind.wind_function).lower():
+        if 'perlin' in str(self.config.wind.function).lower():
             return self.config.wind.perlin.direction.seed
         else:
             return None
@@ -483,10 +481,10 @@
         success = False
         keys = list(seeds.keys())
         if 'elevation' in keys:
-            self.config.reset_elevation_function(seeds['elevation'])
+            self.config.reset_topography_layer(seed=seeds['elevation'])
             success = True
         if 'fuel' in keys:
-            self.config.reset_fuel_array_function(seeds['fuel'])
+            self.config.reset_fuel_layer(seed=seeds['fuel'])
             success = True
         if 'wind_speed' in keys and 'wind_direction' in keys:
             self.config.reset_wind_function(speed_seed=seeds['wind_speed'],
@@ -505,4 +503,51 @@
                 log.warn('No valid keys in the seeds dictionary were given to the '
                          'set_seeds method. No seeds will be changed. Valid keys are: '
                          f'{valid_keys}')
+        return success
+
+    def get_layer_types(self) -> Dict[str, str]:
+        '''
+        Returns the current layer types for the simulation
+
+        Returns:
+            A dictionary of the current layer type.
+        '''
+        types = {
+            'elevation': self.config.terrain.topography.type,
+            'fuel': self.config.terrain.fuel.type
+        }
+
+        return types
+
+    def set_layer_types(self, types: Dict[str, str]) -> bool:
+        '''
+        Set the type of layers to be used in the simulation
+
+        Available keys are 'elevation' and 'fuel' and available values are 'functional'
+        and 'operational'.
+
+        Arguments:
+            types: The dictionary of layer names and the data type they will be set to.
+
+        Returns:
+            Whether or not the method successfully set a data type.
+        '''
+        success = False
+        keys = list(types.keys())
+        if 'elevation' in keys:
+            self.config.terrain.topography.type = types['elevation']
+            self.config.reset_topography_layer()
+            success = True
+        if 'fuel' in keys:
+            self.config.terrain.fuel.type = types['fuel']
+            self.config.reset_fuel_layer()
+            success = True
+
+        valid_keys = list(self.get_layer_types().keys())
+        for key in keys:
+            if key not in valid_keys:
+                log.warn('No valid keys in the types dictionary were given to the '
+                         'set_data_types method. No data types will be changed. Valid '
+                         f'keys are: {valid_keys}')
+                success = False
         return success