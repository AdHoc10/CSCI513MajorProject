'''
Enums
=====

Contains many enumeration classes for use throughout `rothermel_model` that depict pixel
burn status, the ordering of sprite layers, how much to attenuate the rate of spread on
different types of control lines, and the current game status.
'''
from dataclasses import dataclass
from enum import auto, Enum, IntEnum

import numpy as np
from PIL import Image

TERRAIN_TEXTURE_PATH: str = 'assets/textures/terrain.jpg'
FIRE_TEXTURE_PATH: str = 'assets/textures/flames.png'
FIRELINE_TEXTURE_PATH: str = 'assets/textures/fire_line.jpg'
SCRATCHLINE_TEXTURE_PATH: str = 'assets/textures/scratch_line.jpg'
WETLINE_TEXTURE_PATH: str = 'assets/textures/wet_line.jpg'

DRY_TERRAIN_BROWN_IMG: Image.Image = Image.fromarray(
    np.full((10, 10, 3), (205, 133, 63), dtype=np.uint8))

BURNED_RGB_COLOR = (139, 69, 19)


class BurnStatus(IntEnum):
<<<<<<< HEAD
    '''The status of each pixel in a `fire_map`

    Current statuses are:
        - UNBURNED
        - BURNING
        - BURNED
        - FIRELINE
        - SCRATCHLINE
        - WETLINE
    '''
=======
>>>>>>> a39f3707
    UNBURNED = 0
    BURNING = auto()
    BURNED = auto()
    FIRELINE = auto()
    SCRATCHLINE = auto()
    WETLINE = auto()


@dataclass
class RoSAttenuation:
    '''The factor by which to attenuate the rate of spread (RoS), based on control line
    type

    The only classes that are attenuated are the different control lines:
        - FIRELINE
        - SCRATCHLINE
        - WETLINE
    '''
    FIRELINE: float = 0.01
    SCRATCHLINE: float = 0.02
    WETLINE: float = 0.03


class SpriteLayer(IntEnum):
    '''The types of layers for sprites

    This determines the order with which sprites are layered and displayed on top of each
    other. The higher the number, the closer to the top of the layer stack. From bottom
    to top:
        - TERRAIN
        - FIRE
        - LINE
        - RESOURCE
    '''
    TERRAIN = 1
    FIRE = 2
    LINE = 3
    RESOURCE = 4


class GameStatus(Enum):
    '''The different statuses that the game can be in

    Currently it can only be in the following modes:
        - QUIT
        - RUNNING
    '''
    QUIT = auto()
    RUNNING = auto()<|MERGE_RESOLUTION|>--- conflicted
+++ resolved
@@ -25,7 +25,6 @@
 
 
 class BurnStatus(IntEnum):
-<<<<<<< HEAD
     '''The status of each pixel in a `fire_map`
 
     Current statuses are:
@@ -36,8 +35,6 @@
         - SCRATCHLINE
         - WETLINE
     '''
-=======
->>>>>>> a39f3707
     UNBURNED = 0
     BURNING = auto()
     BURNED = auto()
