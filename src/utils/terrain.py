from typing import Tuple

import numpy as np

from ..enums import FuelConstants
from ..world.parameters import Fuel


def random_seed_list(length: int, seed: int = None) -> Tuple[Tuple[int]]:
    '''
    Create a tuple of tuples  of random integers (to be used as seeds) based on `length`
    and initial input `seed`

    Arguments:
        length: Length of each of the nested tuples.
        seed: Initial random seed for generating seeds.

    Returns:
        A tuple of tuples containing random integers ranging from 0 to 99_999
    '''
    np.random.seed(seed)
    return tuple(
        tuple(np.random.randint(0, 99_999) for _ in range(length)) for _ in range(length))


def w_0_seed(seed: int) -> float:
    '''
    Create a `w_0` between `0.2` and `0.6` based on an initial `seed` parameter

    Arguments:
        seed: Initial seed.

    Returns:
        The oven-dry fuel load value of the fuel.
    '''
    np.random.seed(seed)
    # Update the test for this function if this range is changed in the future
    w_0 = np.random.uniform(FuelConstants.W_0_MIN, FuelConstants.W_0_MAX)
    return w_0


def chaparral(seed: int = None) -> Fuel:
    '''
    Create a chaparral fuel object using an optional input seed

    The seed only affects the input to `w_0`, the oven-dry fuel load value.

    Arguments:
        seed: Initial seed.

    Returns:
        A fuel with randomized `w_0`, `delta == 6.0`, `M_x == 0.2`, and `sigma == 1739`.
    '''
    w_0 = w_0_seed(seed)
<<<<<<< HEAD
    return Fuel(w_0=w_0,
                delta=FuelConstants.DELTA,
                M_x=FuelConstants.M_X,
                sigma=FuelConstants.SIGMA)
=======
    return Fuel(w_0=w_0, delta=6.000, M_x=0.2000, sigma=1739)


def fuel(seed: int = None) -> Tuple[float, float]:
    '''
    Functionailty to use a random seed to define a center point.
    To be used with operational data layers

    Predefine CA latitude / longitude bounds (N, W, S, E)

    '''

    north = 41.81527476
    south = 32.85980972
    east = 113.8035177
    west = 125.0133402

    np.random.seed(seed)
    longitude = np.random.uniform(east, west)
    latitude = np.random.uniform(south, north)

    return (latitude, longitude)
>>>>>>> ead379a2
<|MERGE_RESOLUTION|>--- conflicted
+++ resolved
@@ -52,13 +52,10 @@
         A fuel with randomized `w_0`, `delta == 6.0`, `M_x == 0.2`, and `sigma == 1739`.
     '''
     w_0 = w_0_seed(seed)
-<<<<<<< HEAD
     return Fuel(w_0=w_0,
                 delta=FuelConstants.DELTA,
                 M_x=FuelConstants.M_X,
                 sigma=FuelConstants.SIGMA)
-=======
-    return Fuel(w_0=w_0, delta=6.000, M_x=0.2000, sigma=1739)
 
 
 def fuel(seed: int = None) -> Tuple[float, float]:
@@ -68,8 +65,9 @@
 
     Predefine CA latitude / longitude bounds (N, W, S, E)
 
+    Returns:
+        A tuple of latitude and longitude.
     '''
-
     north = 41.81527476
     south = 32.85980972
     east = 113.8035177
@@ -79,5 +77,4 @@
     longitude = np.random.uniform(east, west)
     latitude = np.random.uniform(south, north)
 
-    return (latitude, longitude)
->>>>>>> ead379a2
+    return (latitude, longitude)