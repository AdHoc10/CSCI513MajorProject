--- conflicted
+++ resolved
@@ -3,13 +3,8 @@
 import numpy as np
 
 import yaml
-<<<<<<< HEAD
 from typing import Any, Dict, Optional, Tuple, Union
-=======
-import os.path
->>>>>>> d3679e07
 from pathlib import Path
-from typing import Any, Tuple
 from yaml.parser import ParserError
 
 from ..utils.log import create_logger
@@ -22,12 +17,6 @@
 log = create_logger(__name__)
 
 
-<<<<<<< HEAD
-@dataclasses.dataclass
-class AreaConfig:
-    screen_size: int
-    pixel_scale: float
-=======
 class ConfigError(Exception):
     '''
     Exception class for Config class
@@ -35,23 +24,10 @@
     pass
 
 
-class ConfigType:
-    '''
-    An object-relational mapper (ORM) type class used in `config.Config` to create nested
-    object attributes. For more information on Python ORMs, go
-    [here](https://www.fullstackpython.com/object-relational-mappers-orms.html).
-    '''
-    def __init__(self, **kwargs) -> None:
-        '''
-        All `kwargs` passed in will be nested into attributes if the `kwargs` consist of
-        nested dictionaries.
-        '''
-        self.__dict__ = kwargs
-        for key, value in kwargs.items():
-            if isinstance(value, dict):
-                value = ConfigType(**value)
-            setattr(self, key, self._type(value))
->>>>>>> d3679e07
+@dataclasses.dataclass
+class AreaConfig:
+    screen_size: int
+    pixel_scale: float
 
     def __post_init__(self) -> None:
         self.screen_size = int(self.screen_size)
@@ -141,7 +117,6 @@
         if isinstance(path, str):
             path = Path(path)
         self.path = path
-<<<<<<< HEAD
         self.yaml_data = self._load_yaml()
 
         self.lat_long_box = self._make_lat_long_box()
@@ -162,24 +137,6 @@
 
         Returns:
             The YAML data as a dictionary
-=======
-        self._possible_layers = ('operational', 'functional')
-        self._possible_functional_topography = ('perlin', 'gaussian', 'flat')
-        self._possible_wind = ('perlin', 'simple')
-        self._possible_functional_fuel = ('chaparral')
-        self._load()
-        self._set_attributes()
-        self._set_runtime()
-        self._set_terrain_scale()
-        self._set_topography_layer()
-        self._set_fuel_layer()
-        if cfd_precompute is False:
-            self._set_wind_function()
-
-    def _load(self) -> None:
-        '''
-        Loads the YAML file and assigns to `self.data`
->>>>>>> d3679e07
         '''
         try:
             with open(self.path, 'r') as f:
@@ -190,14 +147,8 @@
                     log.error(message)
                     raise ConfigError(message)
         except FileNotFoundError:
-<<<<<<< HEAD
             log.error(f'Error opening YAML file at {self.path}. Does it exist?')
         return yaml_data
-=======
-            message = f'Error opening YAML file at {self.path}. Does it exist?'
-            log.error(message)
-            raise ConfigError(message)
->>>>>>> d3679e07
 
     def _make_lat_long_box(self) -> Union[LatLongBox, None]:
         '''
@@ -227,7 +178,6 @@
         returns:
             The YAML data converted to an AreaConfig dataclass
         '''
-<<<<<<< HEAD
         # No processing needed for the AreaConfig
         return AreaConfig(**self.yaml_data['area'])
 
@@ -244,204 +194,6 @@
     def _load_simulation(self) -> SimulationConfig:
         '''
         Load the SimulationConfig from the YAML data.
-=======
-        if self.terrain.topography.type.lower() == 'functional':
-            setattr(self.area, 'terrain_scale',
-                    self.area.pixel_scale * self.area.terrain_size)
-        elif self.terrain.topography.type.lower() == 'operational':
-            args = self.operational
-            center = (args.latitude, args.longitude)
-            if args.seed is not None:
-                center = fuel(args.seed)
-                try:
-                    # TODO: center point may not include any data in CA, check
-                    # and/or re-try a new point
-                    self.lat_long_box = LatLongBox(center, args.height, args.width,
-                                                   args.resolution)
-                except ValueError:
-                    message = ('Latitude and longitude are not contained in center point '
-                               f'{center} in the database, retrying.')
-                    log.error(message)
-                    raise ConfigError(message)
-            else:
-                self.lat_long_box = LatLongBox(center, args.height, args.width,
-                                               args.resolution)
-            self.height = self.lat_long_box.tr[0] - self.lat_long_box.bl[0]
-            self.width = self.height[0]
-            self.screen_size = self.width
-            # Convert to feet for use with rothermel
-            self.pixel_scale = 3.28084 * args.resolution
-
-            setattr(self.area, 'screen_size', self.width)
-            setattr(self.area, 'pixel_scale', self.pixel_scale)
-        else:
-            message = ('Unable to load topography of type '
-                       f'{self.terrain.topography.type}. Please check your config file '
-                       f'and select from the following: {self._possible_layers}')
-            log.error(message)
-            raise ConfigError(message)
-
-    def _set_topography_layer(self) -> None:
-        '''
-        Sets the `config.terrain.topography.layer` as either a `functional` or
-        `operational` type
-
-        The `config.terrain.topography.layer` value will be set to
-        `FunctionalTopographyLayer` or a `OperationalTopographyLayer`, depending on the
-        how the `config.terrain.topography.type` is set.
-
-        If the `config.terrain.topography.type` is set to `functional`, the function is
-        chosen by `config.terrain.topography.functional.function` and the arguments are
-        used from their respective sections.
-        '''
-        if self.terrain.topography.type.lower() == 'functional':
-            elevation = self.terrain.topography.functional.function.lower()
-            # Now we can set the function again
-            if elevation == 'perlin':
-                # Reset the value, if we are resetting the function
-                args = self.terrain.topography.functional.perlin
-                noise = PerlinNoise2D(args.amplitude, args.shape, args.resolution,
-                                      args.seed)
-                noise.precompute()
-                topo_layer = FunctionalTopographyLayer(self.area.screen_size,
-                                                       self.area.screen_size,
-                                                       noise.fn,
-                                                       name='perlin')
-                setattr(self.terrain.topography, 'layer', topo_layer)
-            elif elevation == 'gaussian':
-                # Reset the value, if we are resetting the function
-                args = self.terrain.topography.functional.gaussian
-                noise = gaussian(args.amplitude, args.mu_x, args.mu_y, args.sigma_x,
-                                 args.sigma_y)
-                topo_layer = FunctionalTopographyLayer(self.area.screen_size,
-                                                       self.area.screen_size,
-                                                       noise,
-                                                       name='gaussian')
-                setattr(self.terrain.topography, 'layer', topo_layer)
-            elif elevation == 'flat':
-                # Reset the value, if we are resetting the function
-                topo_layer = FunctionalTopographyLayer(self.area.screen_size,
-                                                       self.area.screen_size,
-                                                       flat(),
-                                                       name='flat')
-                setattr(self.terrain.topography, 'layer', topo_layer)
-            else:
-                message = ('The user-defined topography is set to '
-                           f'{self.terrain.topography.functional.function} when it can '
-                           'only be one of these values: '
-                           f'{self._possible_functional_topography}')
-                log.error(message)
-                raise ConfigError(message)
-        elif self.terrain.topography.type.lower() == 'operational':
-            topo_layer = OperationalTopographyLayer(self.lat_long_box)
-            setattr(self.terrain.topography, 'layer', topo_layer)
-        else:
-            message = ('Unable to load topography of type '
-                       f'{self.terrain.topography.type}. Please check your config file '
-                       f'and select from the following: {self._possible_layers}')
-            log.error(message)
-            raise ConfigError(message)
-
-    def _set_fuel_layer(self) -> None:
-        '''
-        Sets the `config.terrain.fuel.layer` as either a `functional` or `operational`
-        type
-
-        The `config.terrain.fuel.layer` value will be set to `FunctionalFuelLayer`
-        or a `OperationalFuelLayer`, depending on the how the
-        `config.terrain.fuel.type` is set.
-
-        If the `config.terrain.fuel.type` is set to `functional`, the function is
-        chosen by `config.terrain.fuel.functional.function` and the arguments are
-        used from their respective sections.
-        '''
-        if self.terrain.fuel.type.lower() == 'functional':
-            fuel = self.terrain.fuel.functional.function.lower()
-            if fuel == 'chaparral':
-                args = self.terrain.fuel.functional.chaparral
-                fn = chaparral_fn(args.seed)
-                fuel_layer = FunctionalFuelLayer(self.area.screen_size,
-                                                 self.area.screen_size,
-                                                 fn,
-                                                 name='chaparral')
-                setattr(self.terrain.fuel, 'layer', fuel_layer)
-            else:
-                message = ('The user-defined fuel array function is set to '
-                           f'{self.terrain.fuel.type}, when it can only be one of '
-                           f'these values: {self._possible_functional_fuel}')
-                log.error(message)
-        elif self.terrain.fuel.type.lower() == 'operational':
-            fuel_layer = OperationalFuelLayer(self.lat_long_box)
-            setattr(self.terrain.fuel, 'layer', fuel_layer)
-        else:
-            message = ('Unable to load fuel of type '
-                       f'{self.terrain.fuel.type}. Please check your config file '
-                       f'and select from the following: {self._possible_layers}')
-            log.error(message)
-            raise ConfigError(message)
-
-    def _set_wind_function(self) -> None:
-        '''
-        Reset the attributes `self.wind.speed` and `self.wind.direction` based on the
-        wind function assigned in the config
-
-        Before, as read in from the YAML, the wind function was just a string. After
-        calling this, it sets the `self.wind.speed` and `self.wind.direction` to the
-        values generated by the wind function or to constant values.
-
-        All subsequent wind functions should be instantiated here and set
-        `self.wind.speed` and `self.wind.direction` to arrays of size
-        (`self.area.screen_size`, `self.area.screen_size`) with wind values at each pixel.
-        '''
-        if self.wind.function.lower() == 'cfd':
-            # Check if wind files have been generated
-            cfd_generated = os.path.isfile(
-                'generated_wind_directions.npy') and os.path.isfile(
-                    'generated_wind_magnitudes.npy')
-            if cfd_generated is False:
-                log.error('Missing pregenerated cfd npy files, switching to perlin')
-                self.wind_function = 'perlin'
-            else:
-                map_wind_speed = np.load('generated_wind_magnitudes.npy')
-                map_wind_direction = np.load('generated_wind_directions.npy')
-                map_wind_speed = scale_ms_to_ftpm(map_wind_speed)
-                setattr(self.wind, 'speed', map_wind_speed)
-                setattr(self.wind, 'direction', np.rint(map_wind_direction))
-        elif self.wind.function.lower() == 'perlin':
-            speed_min = mph_to_ftpm(self.wind.perlin.speed.min)
-            speed_max = mph_to_ftpm(self.wind.perlin.speed.max)
-            wind_map = WindController()
-            wind_map.init_wind_speed_generator(
-                self.wind.perlin.speed.seed, self.wind.perlin.speed.scale,
-                self.wind.perlin.speed.octaves, self.wind.perlin.speed.persistence,
-                self.wind.perlin.speed.lacunarity, speed_min, speed_max,
-                self.area.screen_size)
-            wind_map.init_wind_direction_generator(
-                self.wind.perlin.direction.seed, self.wind.perlin.direction.scale,
-                self.wind.perlin.direction.octaves,
-                self.wind.perlin.direction.persistence,
-                self.wind.perlin.direction.lacunarity, self.wind.perlin.direction.min,
-                self.wind.perlin.direction.max, self.area.screen_size)
-            setattr(self.wind, 'speed', wind_map.map_wind_speed)
-            setattr(self.wind, 'direction', wind_map.map_wind_direction)
-        elif self.wind.function.lower() == 'simple':
-            # Convert wind speed to ft/min
-            wind_speed = mph_to_ftpm(self.wind.simple.speed)
-            speed = np.full((self.area.screen_size, self.area.screen_size),
-                            wind_speed,
-                            dtype=np.float32)
-            direction = np.full((self.area.screen_size, self.area.screen_size),
-                                self.wind.simple.direction,
-                                dtype=np.float32)
-            setattr(self.wind, 'speed', speed)
-            setattr(self.wind, 'direction', direction)
-        else:
-            message = ('The user-defined wind function is set to '
-                       f'{self.wind.function} when it can only be one of '
-                       f'these values: {self._possible_wind}')
-            log.error(message)
-            raise ConfigError(message)
->>>>>>> d3679e07
 
         returns:
             The YAML data converted to a SimulationConfig dataclass
@@ -459,16 +211,7 @@
         # No processing needed for the MitigationConfig
         return MitigationConfig(**self.yaml_data['mitigation'])
 
-<<<<<<< HEAD
     def _load_operational(self) -> OperationalConfig:
-=======
-    def get_cfd_wind_map(self) -> WindController2:
-        args = self.terrain.perlin
-        terrain_map = np.zeros((args.shape[0], args.shape[1]))
-        for x in range(0, args.shape[0]):
-            for y in range(0, args.shape[1]):
-                terrain_map[x][y] = self.terrain.layer.data[y, x]
->>>>>>> d3679e07
         '''
         Load the OperationalConfig from the YAML data.
 
@@ -489,7 +232,6 @@
 
         fuel_layer = self._create_fuel_layer(init=True)
 
-<<<<<<< HEAD
         return TerrainConfig(topo_layer, fuel_layer)
 
     def _create_topography_layer(self,
@@ -550,49 +292,6 @@
         '''
         Create a FuelLayer given the config parameters.
         This is used for initalization and after resetting the layer seeds.
-=======
-        # Assumption: CFD Algorithm uses m/s
-        source_speed = mph_to_ms(self.wind.cfd.speed)
-        source_direction = self.wind.cfd.direction
-        wind_map = WindController2(terrain_features=terrain_map,
-                                   wind_direction=source_direction,
-                                   wind_speed=source_speed)
-        return wind_map
-
-    def reset_topography_layer(self,
-                               seed: int = None,
-                               location: Tuple[float, float] = None) -> None:
-        '''
-        Reset the topography layer with a different seed or a different location
-
-        Arguments:
-            seed: The input used in generating the random elevation function.
-            type: The type of topography layer to use.
-            location: The location of the topography layer i.e. (latitude, longitude)
-        '''
-        # Assume functional type
-        if seed is None:
-            message = 'No seed provided for topography layer'
-            log.warning(message)
-        else:
-            # Set the seed class attribute so that the function uses it correctly
-            self.terrain.topography.functional.perlin.seed = seed
-            # Set the seed dictionary value so that if the config is later saved, it is
-            # reflected in the saved config.yml
-            self.data['terrain']['topography']['functional']['perlin']['seed'] = seed
-
-        # Also set the seed for the operational topography layer
-        self._reset_operational_variables(seed, location)
-
-        self._set_terrain_scale()
-        self._set_topography_layer()
-
-    def reset_fuel_layer(self,
-                         seed: int = None,
-                         location: Tuple[float, float] = None) -> None:
-        '''
-        Reset the fuel layer with a different seed or a different location
->>>>>>> d3679e07
 
         Returns:
             A FunctionalFuelLayer that utilizes the fuction specified by
@@ -626,49 +325,7 @@
 
     def _load_fire(self) -> FireConfig:
         '''
-<<<<<<< HEAD
         Load the FireConfig from the YAML data.
-=======
-        # Assume functional type
-        if seed is None:
-            message = 'No seed provided for functional topography layer'
-            log.warning(message)
-        else:
-            # Set the seed class attribute so that the function uses it correctly
-            self.terrain.fuel.functional.chaparral.seed = seed
-            # Set the seed dictionary value so that if the config is later saved, it is
-            # reflected in the saved config.yml
-            self.data['terrain']['fuel']['functional']['chaparral']['seed'] = seed
-
-        # Also set the seed for the operational topography layer
-        self._reset_operational_variables(seed, location)
-
-        self._set_terrain_scale()
-        self._set_fuel_layer()
-
-    def _reset_operational_variables(self, seed: int, location: Tuple[float,
-                                                                      float]) -> None:
-        '''
-        Reset the operational variables for the topography and fuel layers and handle
-        error logging and messaging
-
-        Arguments:
-            seed: The input used in generating the random topography or fuel function or
-                  location.
-            location: The location of the topography or fuel layer
-                      i.e. (latitude, longitude)
-        '''
-        if seed is not None and location is not None:
-            message = ('Cannot set seed and location for operational topography '
-                       'layer at the same time')
-            log.error(message)
-            raise ValueError(message)
-        elif seed is not None:
-            self.operational.seed = seed
-        elif location is not None:
-            self.operational.latitude = int(location[0])
-            self.operational.longitude = int(location[1])
->>>>>>> d3679e07
 
         Returns:
             The YAML data converted to a FireConfig dataclass
@@ -695,7 +352,7 @@
         '''
         # Only support simple for now
         # TODO: Figure out how Perlin and CFD create wind
-        fn_name = self.yaml_data['wind']['type']
+        fn_name = self.yaml_data['wind']['function']
         if fn_name == 'simple':
             arr_shape = (self.yaml_data['area']['screen_size'],
                          self.yaml_data['area']['screen_size'])
