import math
from pathlib import Path
from typing import Tuple, List, Dict

from matplotlib.contour import QuadContourSet
import matplotlib.pyplot as plt
import numpy as np
from PIL import Image
import pygame

from ..enums import (DRY_TERRAIN_BROWN_IMG, TERRAIN_TEXTURE_PATH)

from ..world.elevation_functions import ElevationFn
from ..world.fuel_array_functions import FuelArrayFn
from ..world.parameters import Fuel


# Developing a function to round to a multiple
def round_up_to_multiple(number, multiple):
    return multiple * math.ceil(number / multiple)


# Developing a function to round to a multiple
def round_down_to_multiple(num, divisor):
    return divisor * math.floor(num / divisor)


class LatLongBox():
    '''
    Class that creates a square coordinate box using a center lat/long point.
    This is used by any DataLayer that needs real coordinates to access data.
    '''
    def __init__(self,
                 center: Tuple[float] = (32.1, 115.8),
                 height: int = 1600,
                 width: int = 1600,
                 resolution: int = 30) -> None:
        '''
        This class of methods will get initialized with the config using the lat/long
            bounding box.

        Real-world is measured in meters
        Data is measured in pixels corresponding to the resolution
            i.e: resolution = 10m = 1 pixel

        It will get corresponding topographic data from the MERIT DEM:
        5 x 5 degree tiles
        3 arc second (90m) resolution

        It will get corresponding topographic data from the USGS DEM:
        1 x 1 degree tiles
        1/ 3 arc second (10m) resolution

        1 x 1 degree tiles
        1 arc second (30m) resolution

        Arguments:
            center: The lat/long coordinates of the center point of the screen
            height: The height of one side of the screen (meters)
            width: The width of one side of the screen (meters)
            resolution: The resolution to get data (meters)

        Return:
            None

        TODO: This method only creates a square, needs re-tooling to create a rectangle
        '''
        assert height == width, 'height and width must be equal'

        self.area = height * width
        self.center = center
        self.resolution = resolution

        self.convert_area()

        self.BR = (self.BL[0], self.TR[1])
        self.TL = (self.TR[0], self.BL[1])
        try:
            if resolution == 10:
                self.degrees = 1
                self.pixel_width = 10812
                self.pixel_height = 10812
            elif resolution == 30:
                self.degrees = 1
                self.pixel_width = 3612
                self.pixel_height = 3612
            elif resolution == 90:
                self.degrees = 5
                self.pixel_width = 6000
                self.pixel_height = 6000
        except NameError:
            print(f'{resolution} is not available, please selct from: 10m, 30m, 90m.')

        self._get_nearest_tile()
        self.tiles = self._stack_tiles()
        self._update_corners()

    def convert_area(self) -> List[Tuple[float]]:
        '''
        Functionality to use area to create bounding box around the center point
            spanning width x height (meters)

        This function will always make a square.

        Values are found from USGS website for arc-seconds to decimal degrees

        Arguments:
            None
        Return:
            None
        '''
        if self.resolution == 10:
            # convert 5 x 5 degree, 90m resolution into pixel difference
            dec_degree_length = 9.2593e-5
        elif self.resolution == 30:
            # convert 1 x 1 degree, 30m resolution into pixel difference
            dec_degree_length = 0.00027777777803598015
        elif self.resolution == 90:
            # convert 5 x 5 degree, 90m resolution into pixel difference
            dec_degree_length = 0.000833333

        #  bottom_left = (ℎ+12𝐿,𝑘+12𝐿)
        dec_deg = ((1 / 2 * (math.sqrt(self.area))) / self.resolution) * dec_degree_length
        self.BL = (self.center[0] - dec_deg, self.center[1] + dec_deg)
        self.TR = (self.center[0] + dec_deg, self.center[1] - dec_deg)

    def _get_nearest_tile(self) -> None:
        '''
        This method will take the lat/long tuples and retrieve the nearest dem.
            Always want the lowest (closest to equator and furthest from center divide)
            bound:

        MERIT DEMs are 5 x 5 degrees:
            n30w120 --> N30-N35, W120-W115
            N30-N35, W120-W115 --> (N29.99958333-N34.99958333,W120.0004167-W115.0004167)

        USGUS DEMs are 1 x 1 degrees:
            n34w117 -> (N33 - N34, W116 - W117.00)
            (N33 - N34, W116 - W117.00) -> (N32.999-N34.000, W117.000-W115.999)

        For simplicity, assume we are in upper hemisphere (N) and left of center
            divide (W)

        Arguments:
            None

        Returns:
            None

        '''
        # round up on latitdue
        five_deg_north_min = self.BL[0]
        five_deg_north_min_min = round_up_to_multiple(five_deg_north_min, self.degrees)
        if round(five_deg_north_min_min - five_deg_north_min, 2) <= 0.0001:
            min_max = round_up_to_multiple(five_deg_north_min, self.degrees)
        else:
            min_max = round_down_to_multiple(five_deg_north_min, self.degrees)

        five_deg_north_max = self.TR[0]
        five_deg_north_max_min = round_down_to_multiple(five_deg_north_max, self.degrees)
        if round(five_deg_north_max - five_deg_north_max_min, 2) <= 0.0001:
            max_min = round_up_to_multiple(five_deg_north_max, self.degrees)
        else:
            max_min = round_down_to_multiple(five_deg_north_max, self.degrees)

        self.five_deg_north_min = min_max
        self.five_deg_north_max = max_min

        # round down on longitude (w is negative)
        five_deg_west_max = abs(self.BL[1])
        five_deg_west_max_min = round_down_to_multiple(five_deg_west_max, self.degrees)
        if round(five_deg_west_max - five_deg_west_max_min, 2) <= 0.0001:
            max_min = round_down_to_multiple(five_deg_west_max, self.degrees)
        else:
            max_min = round_up_to_multiple(five_deg_west_max, self.degrees)

        five_deg_west_min = abs(self.TR[1])
        five_deg_west_min_max = round_up_to_multiple(five_deg_west_min, self.degrees)
        if round(five_deg_west_min_max - five_deg_west_min, 2) <= 0.0001:
            min_max = round_down_to_multiple(five_deg_west_min, self.degrees)
        else:
            min_max = round_up_to_multiple(five_deg_west_min, self.degrees)

        self.five_deg_west_min = min_max
        self.five_deg_west_max = max_min

    def _stack_tiles(self) -> Dict[str, Tuple[Tuple[int]]]:
        '''
        Method to stack DEM tiles correctly. TIles can either be stacked
            starting from bottom left corner:
                Vertically (northernly)
                Horizontally (easternly)
                Square (Mix of easternly and northernly)

            Stacking always follows the standard order:
                bottom left -> bottom right -> top right -> top left

        Arguments:
            None

        Returns:
            A dictionary containing the order to stack the tiles (str)
                and a tuple of tuples of the lat/long (n/w) coordinates of DEM
                tiles (first indice is always bottom left corner).
        '''

        if self.five_deg_north_min == self.five_deg_north_max and \
                self.five_deg_west_max == self.five_deg_west_min:
            # 1 Tile (Simple)
            return {'single': ((self.five_deg_north_min, self.five_deg_west_max), )}

        elif self.five_deg_north_max > self.five_deg_north_min:
            if self.five_deg_north_max - self.five_deg_north_min > self.degrees * 3:
                # 3 Tiles northernly
                return {
                    'north': (
                        (self.five_deg_north_min, self.five_deg_west_max),
                        (self.five_deg_north_max - self.degrees, self.five_deg_west_max),
                        (self.five_deg_north_max, self.five_deg_west_max),
                    )
                }
            elif self.five_deg_west_max > self.five_deg_west_min:
                # 4 Tiles
                return {
                    'square': (
                        (self.five_deg_north_min, self.five_deg_west_max),
                        (self.five_deg_north_min, self.five_deg_west_min),
                        (self.five_deg_north_max, self.five_deg_west_min),
                        (self.five_deg_north_max, self.five_deg_west_max),
                    )
                }
            else:
                # 2 Tiles northernly
                return {
                    'north': (
                        (self.five_deg_north_min, self.five_deg_west_max),
                        (self.five_deg_north_max, self.five_deg_west_max),
                    )
                }
        elif self.five_deg_north_min == self.five_deg_north_max:
            if self.five_deg_west_max > self.five_deg_west_min:
                if self.five_deg_west_max - self.five_deg_west_min > self.degrees:
                    # 3 Tiles easternly
                    return {
                        'east': (
                            (self.five_deg_north_min, self.five_deg_west_max),
                            (self.five_deg_north_min,
                             self.five_deg_west_max - self.degrees),
                            (self.five_deg_north_min, self.five_deg_west_min),
                        )
                    }
                else:
                    # 2 Tiles easternly
                    return {
                        'east': (
                            (self.five_deg_north_min, self.five_deg_west_max),
                            (self.five_deg_north_min, self.five_deg_west_min),
                        )
                    }

    def _generate_lat_long(self, corners: List[Tuple[int]]) -> Tuple[int]:
        '''
        Use tile name to set bounding box of tile:

        NOTE: We have to manually calculate this because an ArcGIS Pro License is
                required to convert the *.flt Raster files to correct format.

        Resolution: 3-arcseconds = ~0.0008333*3 = 5 deg / 6000 pixels
        Resolution: 1/3-arcseconds = ~0.0008333/3 = 1 deg / 10812 pixels


            n30w120     n30w115

        (35, 120)-----------------(35, 110)
            |------------|------------|
            |-----x------|----x2y2----|
            |------------|------------|
            |------------|------------|
            |------------|------------|
            |----x1y1----|------x-----|
        (30, 120)-----------------(30, 110)

        Arguments:
            corners: A list of the lat/long tuple for each corner in the standard
                     order: [bottom left, bottom right, top right, top left]


        Return:
            None

        '''
        from scipy import spatial

        if corners[0][1] > corners[1][1]:
            # calculate dimensions (W)
            if corners[0][1] - corners[1][1] > self.degrees:
                if corners[0][1] - corners[1][1] > self.degrees * 3:
                    self.pixel_width = self.pixel_width * 3
                else:
                    self.pixel_width = self.pixel_width * 2
        else:
            self.pixel_width = self.pixel_width

        if corners[0][0] < corners[2][0]:
            # calculate dimensions (N)
            if corners[2][0] - corners[0][0] > self.degrees:
                if corners[2][0] - corners[0][0] > self.degrees * 3:
                    self.pixel_height = self.pixel_height * 3
                else:
                    self.pixel_height = self.pixel_height * 2
        else:
            self.pixel_height = self.pixel_height

        # create list[Tuple[floats]] with width and height
        y = np.linspace(float(corners[2][0]), float(corners[0][0]), self.pixel_height)
        x = np.linspace(float(corners[0][1]), float(corners[1][1]), self.pixel_width)
        # rotate to account for (latitude, longitude) -> (y, x)
        XX, YY = np.meshgrid(y, x)
        self.elev_array = np.stack((XX, YY), axis=2)

        # find indices where elevation matches bbox corners
        # this sorts it on the longitude
        elev_array_stacked = np.reshape(
            self.elev_array, (self.elev_array.shape[0] * self.elev_array.shape[1], 2))
        pixels_move = int(np.round((1 / 2 * (math.sqrt(self.area))) / self.resolution))

        center = elev_array_stacked[spatial.KDTree(elev_array_stacked).query(
            self.center)[1]]
        array_center = np.where((self.elev_array == center).all(axis=-1))

        # get tl and br of array indices
        self.tr = (array_center[1] + pixels_move, array_center[0] - pixels_move)
        self.bl = (array_center[1] - pixels_move, array_center[0] + pixels_move)

    def _get_lat_long_bbox(self,
                           corners: List[Tuple[int]],
                           new_corner: Tuple[int],
                           stack: str,
                           idx: int = 0) -> List[Tuple[int]]:
        '''
        This method will update the corners of the array

        Arguments:
            corners: The current corners of the array

            new_corner: A new index to compare the current corners against

            stack: The order in which to stack the tiles and therefore update the
                    corner

            idx: Only used for the 'square' case, to keep track of which tile we are on
                    Tiles are stacked according to standard order:
                    [bottom left, bottom right, top right, top left]

        Returns:
            The indices/bbox of the corners according to standard order:
                [bottom left, bottom right, top right, top left]
        '''
        BL = corners[0]

        BR = corners[1]
        br = (new_corner[0], new_corner[1] - self.degrees)

        TR = corners[2]
        tr = (new_corner[0] + self.degrees, new_corner[1] - self.degrees)

        TL = corners[3]
        tl = (new_corner[0] + self.degrees, new_corner[1])

        if stack == 'east':
            # bottom and top right need to be updated
            return [BL, br, tr, TL]
        elif stack == 'north':
            # top left and right need to be updated
            return [BL, BR, tr, tl]
        elif stack == 'square':
            # where to stack changes at each step
            if idx == 1:
                # Stack the the east
                return [BL, br, tr, TL]
            elif idx == 2:
                # stack to the north
                return [BL, BR, tr, tl]
            else:
                return [BL, BR, TR, tl]

    def _update_corners(self) -> np.ndarray:
        '''
        Method to update corners of total area when 1+ tiles is needed

        Arguments:
            None
        Returns:
            None
        '''

        for key, val in self.tiles.items():
            self.corners = [(val[0][0], val[0][1]), (val[0][0], val[0][1] - self.degrees),
                            (val[0][0] + self.degrees, val[0][1] - self.degrees),
                            (val[0][0] + self.degrees, val[0][1])]
            if key == 'single':
                # simple case
                self._generate_lat_long(self.corners)
            else:
                for idx, _ in enumerate(val[1:]):
                    if key == 'north':
                        # stack tiles along axis = 0 -> leftmost: bottom, rightmost: top
                        self.corners = self._get_lat_long_bbox(self.corners, val[idx + 1],
                                                               key)
                    elif key == 'east':
                        # stack tiles along axis = 2 -> leftmost, rightmost
                        self.corners = self._get_lat_long_bbox(self.corners, val[idx + 1],
                                                               key)
                    elif key == 'square':
                        # stack tiles into a square ->
                        # leftmost: bottom-left, rightmost: top-left
                        self.corners = self._get_lat_long_bbox(self.corners, val[idx + 1],
                                                               key, idx + 1)

        self._generate_lat_long(self.corners)

    def _save_contour_map(self, data_array: np.ndarray, type: str) -> None:
        '''

        Helper function to generate a contour map of the region
            specified or of the DEM file and save as `<lat_long>.png`

        Elevation in (m)

        Arguments:
            None

        Returns
            None
        '''
        import matplotlib.pyplot as plt

        data_array = data_array[:, :, 0]
        # replace missing values if necessary
        if np.any(data_array == -999999.0):
            data_array[data_array == -999999.0] = np.nan

        fig = plt.figure(figsize=(12, 8))
        fig.add_subplot(111)
        if type == 'topo':
            plt.contour(data_array, cmap='viridis')
        else:
            plt.imshow(data_array)
        plt.axis('off')
        plt.title(f'Center: N{self.center[0]}W{self.center[1]}')
        # cbar = plt.colorbar()
        plt.gca().set_aspect('equal', adjustable='box')

        plt.savefig(
            f'images/{type}_n{self.BL[0]}_w{self.BL[1]}_n{self.TR[0]}_w{self.TR[1]}.png')


class DataLayer():
    '''
    Base class for any data that affects the terrain.
    The data in this class should have a value for every pixel in the terrain.
    '''
    def __init__(self) -> None:
        '''
        This parent class only exists to set a base value for self.data
        '''
        self.data = None


class TopographyLayer(DataLayer):
    '''
    Base class for use with operational and procedurally generated
    topographic/elevation data. This class implements the code needed to
    create the contour image to use with the display.
    '''
    def __init__(self) -> None:
        '''
        Simple call to the parent DataLayer class.

        Arguments:
            None

        Returns:
            None
        '''
        super().__init__()

    def _make_contours(self) -> QuadContourSet:
        '''
        Use the data in self.data to compute the contour lines.

        Arguments:
            None

        Returns:
            contours: The matplotlib contour set used for plotting
        '''
        contours = plt.contour(self.data, origin='upper')
        return contours


class OperationalTopographyLayer(TopographyLayer):
    def __init__(self, lat_long_box: LatLongBox) -> None:
        '''
        Initialize the elevation layer by retrieving the correct topograpchic data
            and computing the area.

        Arguments:
            center: The lat/long coordinates of the center point of the screen
            height: The height of the screen size
            width: The width of the screen size
            resolution: The resolution to get data

        '''
        super().__init__()
        self.lat_long_box = lat_long_box
        self.path = Path('/nfs/lslab2/fireline/data/topographic/')
        res = str(self.lat_long_box.resolution) + 'm'
        self.datapath = self.path / res

        self.data = self._make_data()
        self.contours = self._make_contours()

    def _make_data(self) -> np.ndarray:
        self._get_dems()
        data = Image.open(self.tif_filenames[0])
        data = np.asarray(data)
        # flip axis because latitude goes up but numpy will read it down
        data = np.flip(data, 0)
        data = np.expand_dims(data, axis=-1)

        for key, _ in self.lat_long_box.tiles.items():

            if key == 'single':
                # simple case
                tr = (self.lat_long_box.bl[0][0], self.lat_long_box.tr[1][0])
                bl = (self.lat_long_box.tr[0][0], self.lat_long_box.bl[1][0])
                return data[tr[0]:bl[0], tr[1]:bl[1]]
            tmp_array = data
            for idx, dem in enumerate(self.tif_filenames[1:]):
                tif_data = Image.open(dem)
                tif_data = np.asarray(tif_data)
                # flip axis because latitude goes up but numpy will read it down
                tif_data = np.flip(tif_data, 0)
                tif_data = np.expand_dims(tif_data, axis=-1)

                if key == 'north':
                    # stack tiles along axis = 0 -> leftmost: bottom, rightmost: top
                    data = np.concatenate((data, tif_data), axis=0)
                elif key == 'east':
                    # stack tiles along axis = 2 -> leftmost, rightmost
                    data = np.concatenate((data, tif_data), axis=1)
                elif key == 'square':
                    if idx + 1 == 1:
                        data = np.concatenate((data, tif_data), axis=1)
                    elif idx + 1 == 2:
                        tmp_array = tif_data
                    elif idx + 1 == 3:
                        tmp_array = np.concatenate((tif_data, tmp_array), axis=1)
                        data = np.concatenate((data, tmp_array), axis=0)

        tr = (self.lat_long_box.bl[0][0], self.lat_long_box.tr[1][0])
        bl = (self.lat_long_box.tr[0][0], self.lat_long_box.bl[1][0])
        data_array = data[tr[0]:bl[0], tr[1]:bl[1]]
        # Convert from meters to feet for use with Rothermel
        data_array = 3.28084 * data_array
        return data_array

    def _get_dems(self) -> List[Path]:
        '''
        This method will use the outputed tiles and return the correct dem files

        Arguments:
            None

        Return:
            None

        '''

        self.tif_filenames = []

        for _, ranges in self.lat_long_box.tiles.items():
            for range in ranges:
                (five_deg_n, five_deg_w) = range
                tif_data_region = Path(f'n{five_deg_n}w{five_deg_w}.tif')
                tif_file = self.datapath / tif_data_region
                self.tif_filenames.append(tif_file)


<<<<<<< HEAD
class FunctionalElevationLayer(TopographyLayer):
    '''
    Layer that stores elevation data computed from a function.
    '''
    def __init__(self, height, width, elevation_fn: ElevationFn) -> None:
        '''
        Initialize the elvation layer by computing the elevations and contours.

        Arguments:
            height: The height of the data layer
            width: The width of the data layer
            elevation_fn: A callable function that converts (x, y) coorindates to
                          elevations.
        '''
        super().__init__()
        self.height = height
        self.width = width
        self.elevation_fn = elevation_fn

        self.data = self._make_data()
        self.contours = self._make_contours()

    def _make_data(self) -> np.ndarray:
        '''
        Use self.elevation_fn to make the elevation data layer.

        Arguments:
            None

        Returns:
            A numpy array containing the elevation data
        '''
        x = np.arange(self.width)
        y = np.arange(self.height)
        X, Y = np.meshgrid(x, y)
        elevation_fn_vect = np.vectorize(self.elevation_fn)
        elevations = elevation_fn_vect(X, Y)
        # Expand third dimension to align with data layers
        elevations = np.expand_dims(elevations, axis=-1)

        return elevations


class FuelLayer(DataLayer):
=======
class OperationalFuelLayer(DataLayer):
>>>>>>> e39396ee
    def __init__(self, lat_long_box: LatLongBox, type: str = 'display') -> None:
        '''
        Initialize the elevation layer by retrieving the correct topograpchic data
            and computing the area.

        Arguments:
            center: The lat/long coordinates of the center point of the screen
            height: The height of the screen size
            width: The width of the screen size
            resolution: The resolution to get data

            type: The type of data you wnt to load: 'display' or 'simulation'
                    display: rgb data for rothermel
                    simulation: fuel model values for RL Harness/Simulation

        '''
        self.lat_long_box = lat_long_box
        self.type = type
        # Temporary until we get real fuel data
        self.path = Path('/nfs/lslab2/fireline/data/fuel/')
        res = str(self.lat_long_box.resolution) + 'm'

        self.datapath = self.path / res

        self.data = self._make_data()
        self.image = self._make_pygame_image()

    def _make_data(self) -> np.ndarray:
        self._get_fuel_dems()
        data = np.load(self.tif_filenames[0])
        data = np.asarray(data)
        # flip axis because latitude goes up but numpy will read it down
        data = np.flip(data, 0)
        data = np.expand_dims(data, axis=-1)

        for key, _ in self.lat_long_box.tiles.items():

            if key == 'single':
                # simple case
                tr = (self.lat_long_box.bl[0][0], self.lat_long_box.tr[1][0])
                bl = (self.lat_long_box.tr[0][0], self.lat_long_box.bl[1][0])
                return data[tr[0]:bl[0], tr[1]:bl[1]]
            tmp_array = data
            for idx, dem in enumerate(self.tif_filenames[1:]):
                tif_data = np.load(dem)
                tif_data = np.asarray(tif_data)
                # flip axis because latitude goes up but numpy will read it down
                tif_data = np.flip(tif_data, 0)
                tif_data = np.expand_dims(tif_data, axis=-1)

                if key == 'north':
                    # stack tiles along axis = 0 -> leftmost: bottom, rightmost: top
                    data = np.concatenate((data, tif_data), axis=0)
                elif key == 'east':
                    # stack tiles along axis = 2 -> leftmost, rightmost
                    data = np.concatenate((data, tif_data), axis=1)
                elif key == 'square':
                    if idx + 1 == 1:
                        data = np.concatenate((data, tif_data), axis=1)
                    elif idx + 1 == 2:
                        tmp_array = tif_data
                    elif idx + 1 == 3:
                        tmp_array = np.concatenate((tif_data, tmp_array), axis=1)
                        data = np.concatenate((data, tmp_array), axis=0)

        tr = (self.lat_long_box.bl[0][0], self.lat_long_box.tr[1][0])
        bl = (self.lat_long_box.tr[0][0], self.lat_long_box.bl[1][0])
        data_array = data[tr[0]:bl[0], tr[1]:bl[1]]
        return data_array

    def _get_fuel_dems(self) -> List[Path]:
        '''
        This method will use the outputed tiles and return the correct dem files

        Arguments:
            None

        Return:
            None

        '''

        self.tif_filenames = []
        fuel_model = 'LF2020_FBFM13_200_CONUS'
        fuel_data_fm = 'LC20_F13_200_projected.npy'
        fuel_data_rgb = 'LC20_F13_200_projected_rgb.npy'
        for _, ranges in self.lat_long_box.tiles.items():
            for range in ranges:
                (five_deg_n, five_deg_w) = range
                if self.type == 'simulation':
                    int_data_region = Path(
                        f'n{five_deg_n}w{five_deg_w}/{fuel_model}/{fuel_data_fm}')
                else:
                    int_data_region = Path(
                        f'n{five_deg_n}w{five_deg_w}/{fuel_model}/{fuel_data_rgb}')

                int_npy_file = self.datapath / int_data_region
                self.tif_filenames.append(int_npy_file)

    def _make_pygame_image(self):
        '''
        Make the PyGame Image

        '''

        out_surf = pygame.surfarray.make_surface(self.data.swapaxes(0, 1))

        return out_surf


<<<<<<< HEAD
=======
class FunctionalElevationLayer(DataLayer):
    '''
    Layer that stores elevation data computed from a function.
    '''
    def __init__(self, height, width, elevation_fn: ElevationFn) -> None:
        '''
        Initialize the elvation layer by computing the elevations and contours.

        Arguments:
            height: The height of the data layer
            width: The width of the data layer
            elevation_fn: A callable function that converts (x, y) coorindates to
                          elevations.
        '''
        super().__init__()
        self.height = height
        self.width = width
        self.elevation_fn = elevation_fn
        self.data = self._make_data()

    def _make_data(self) -> np.ndarray:
        '''
        Use self.elevation_fn to make the elevation data layer.

        Arguments:
            None

        Returns:
            A numpy array containing the elevation data
        '''
        x = np.arange(self.width)
        y = np.arange(self.height)
        X, Y = np.meshgrid(x, y)
        elevation_fn_vect = np.vectorize(self.elevation_fn)
        elevations = elevation_fn_vect(X, Y)
        # Expand third dimension to align with data layers
        elevations = np.expand_dims(elevations, axis=-1)

        return elevations


class FunctionalFuelLayer(DataLayer):
    '''
    Layer that stores fuel data computed from a function
    '''
    def __init__(self, height, width, fuel_fn: FuelArrayFn) -> None:
        '''


        '''
        self.height = height
        self.width = width
        self.fuel_fn = fuel_fn
        self.texture = self._load_texture()
        fuel_data = self._make_data()
        self.image = self._make_pygame_image(fuel_data)

    def _make_data(self) -> np.ndarray:
        '''

        '''
        x = np.arange(self.width)
        y = np.arange(self.height)
        X, Y = np.meshgrid(x, y)
        elevation_fn_vect = np.vectorize(self.elevation_fn)
        elevations = elevation_fn_vect(X, Y)
        # Expand third dimension to align with data layers
        elevations = np.expand_dims(elevations, axis=-1)

        fuel_arrs = [[self.fuel_fn(X, Y)]]

        return fuel_arrs

    def _make_pygame_image(self,
                           fuel_data: np.ndarray) -> Tuple[pygame.Surface, np.ndarray]:
        '''


        '''
        image = np.zeros((self.height, self.width) + (3, ))

        # Loop over the high-level tiles (these are not at the pixel level)
        for i in range(self.height):
            for j in range(self.width):
                # Need these pixel level coordinates to span the correct range
                updated_texture = self._update_texture_dryness(fuel_data[i][i])
                image[i, j] = updated_texture

        out_surf = pygame.surfarray.make_surface(image.swapaxes(0, 1))

        return out_surf

    def _load_texture(self) -> np.ndarray:
        '''
        Load the terrain tile texture, resize it to the correct
        shape, and convert to numpy

        Returns:
            The returned numpy array of the texture.
        '''
        out_size = (1, 1)
        texture = Image.open(TERRAIN_TEXTURE_PATH)
        texture = texture.resize(out_size)
        texture = np.array(texture)

        return texture

    def _update_texture_dryness(self, fuel: Fuel) -> np.ndarray:
        '''
        Determine the percent change to make the terrain look drier (i.e.
        more red/yellow/brown) by using the FuelArray values. Then, update
        the texture color using PIL and image blending with a preset
        yellow-brown color/image.

        Arguments:
            fuel: The Fuel with parameters that specify how "dry" the texture should look

        Returns:
            new_texture: The texture with RGB calues modified to look drier based
                        on the parameters of fuel_arr
        '''
        # Add the numbers after normalization
        # M_x is inverted because a lower value is more flammable
        color_change_pct = fuel.w_0 / 0.2296 + \
                        fuel.delta / 7 + \
                        (0.2 - fuel.M_x) / 0.2
        # Divide by 3 since there are 3 values
        color_change_pct /= 3

        arr = self.texture.copy()
        arr_img = Image.fromarray(arr)
        resized_brown = DRY_TERRAIN_BROWN_IMG.resize(arr_img.size)
        texture_img = Image.blend(arr_img, resized_brown, color_change_pct / 2)
        new_texture = np.array(texture_img)

        return new_texture
>>>>>>> e39396ee
<|MERGE_RESOLUTION|>--- conflicted
+++ resolved
@@ -6,7 +6,6 @@
 import matplotlib.pyplot as plt
 import numpy as np
 from PIL import Image
-import pygame
 
 from ..enums import (DRY_TERRAIN_BROWN_IMG, TERRAIN_TEXTURE_PATH)
 
@@ -588,7 +587,6 @@
                 self.tif_filenames.append(tif_file)
 
 
-<<<<<<< HEAD
 class FunctionalElevationLayer(TopographyLayer):
     '''
     Layer that stores elevation data computed from a function.
@@ -633,9 +631,38 @@
 
 
 class FuelLayer(DataLayer):
-=======
-class OperationalFuelLayer(DataLayer):
->>>>>>> e39396ee
+    '''
+    Base class for use with operational and procedurally generated
+    fuel data. This class implements the code needed to
+    create the terrain image to use with the display.
+    '''
+    def __init__(self) -> None:
+        '''
+        Simple call to the parent DataLayer class.
+
+        Arguments:
+            None
+
+        Returns:
+            None
+        '''
+        super().__init__()
+
+    def _make_image(self) -> np.ndarray:
+        '''
+        Base method to make the terrain background image.
+
+        Arguments:
+            None
+
+        Returns:
+            A numpy array of the terrain representing an RGB image
+
+        '''
+        pass
+
+
+class OperationalFuelLayer(FuelLayer):
     def __init__(self, lat_long_box: LatLongBox, type: str = 'display') -> None:
         '''
         Initialize the elevation layer by retrieving the correct topograpchic data
@@ -661,7 +688,13 @@
         self.datapath = self.path / res
 
         self.data = self._make_data()
-        self.image = self._make_pygame_image()
+        self.image = self._make_image()
+
+    def _make_image(self) -> np.ndarray:
+        '''
+        Use the fuel data in self.data to make an RGB background image.
+        '''
+        pass
 
     def _make_data(self) -> np.ndarray:
         self._get_fuel_dems()
@@ -735,125 +768,62 @@
                 int_npy_file = self.datapath / int_data_region
                 self.tif_filenames.append(int_npy_file)
 
-    def _make_pygame_image(self):
-        '''
-        Make the PyGame Image
-
-        '''
-
-        out_surf = pygame.surfarray.make_surface(self.data.swapaxes(0, 1))
-
-        return out_surf
-
-
-<<<<<<< HEAD
-=======
-class FunctionalElevationLayer(DataLayer):
-    '''
-    Layer that stores elevation data computed from a function.
-    '''
-    def __init__(self, height, width, elevation_fn: ElevationFn) -> None:
-        '''
-        Initialize the elvation layer by computing the elevations and contours.
+
+class FunctionalFuelLayer(FuelLayer):
+    '''
+    Layer that stores fuel data computed from a function.
+    '''
+    def __init__(self, height, width, fuel_fn: FuelArrayFn) -> None:
+        '''
+        Initialize the fuel layer by computing the fuels.
 
         Arguments:
             height: The height of the data layer
             width: The width of the data layer
-            elevation_fn: A callable function that converts (x, y) coorindates to
-                          elevations.
+            fuel_fn: A callable function that converts (x, y) coorindates to
+                     elevations.
         '''
         super().__init__()
         self.height = height
         self.width = width
-        self.elevation_fn = elevation_fn
+        self.fuel_fn = fuel_fn
+
+        self.texture = self._load_texture()
         self.data = self._make_data()
+        self.image = self._make_image()
 
     def _make_data(self) -> np.ndarray:
         '''
-        Use self.elevation_fn to make the elevation data layer.
-
-        Arguments:
-            None
-
-        Returns:
-            A numpy array containing the elevation data
+        Use self.fuel_fn to make the fuel data layer.
+
+        Arguments:
+            None
+
+        Returns:
+            A numpy array containing the fuel data
         '''
         x = np.arange(self.width)
         y = np.arange(self.height)
         X, Y = np.meshgrid(x, y)
-        elevation_fn_vect = np.vectorize(self.elevation_fn)
-        elevations = elevation_fn_vect(X, Y)
+        fuel_fn_vect = np.vectorize(self.fuel_fn)
+        fuels = fuel_fn_vect(X, Y)
         # Expand third dimension to align with data layers
-        elevations = np.expand_dims(elevations, axis=-1)
-
-        return elevations
-
-
-class FunctionalFuelLayer(DataLayer):
-    '''
-    Layer that stores fuel data computed from a function
-    '''
-    def __init__(self, height, width, fuel_fn: FuelArrayFn) -> None:
-        '''
-
-
-        '''
-        self.height = height
-        self.width = width
-        self.fuel_fn = fuel_fn
-        self.texture = self._load_texture()
-        fuel_data = self._make_data()
-        self.image = self._make_pygame_image(fuel_data)
-
-    def _make_data(self) -> np.ndarray:
-        '''
-
-        '''
-        x = np.arange(self.width)
-        y = np.arange(self.height)
-        X, Y = np.meshgrid(x, y)
-        elevation_fn_vect = np.vectorize(self.elevation_fn)
-        elevations = elevation_fn_vect(X, Y)
-        # Expand third dimension to align with data layers
-        elevations = np.expand_dims(elevations, axis=-1)
-
-        fuel_arrs = [[self.fuel_fn(X, Y)]]
-
-        return fuel_arrs
-
-    def _make_pygame_image(self,
-                           fuel_data: np.ndarray) -> Tuple[pygame.Surface, np.ndarray]:
-        '''
-
-
-        '''
-        image = np.zeros((self.height, self.width) + (3, ))
+        fuels = np.expand_dims(fuels, axis=-1)
+
+        return fuels
+
+    def _make_image(self) -> np.ndarray:
+        '''
+        Use the fuel data in self.data to make an RGB background image.
+        '''
+        image = np.zeros(self.screen_size + (3, ))
 
         # Loop over the high-level tiles (these are not at the pixel level)
-        for i in range(self.height):
-            for j in range(self.width):
+        for i in range(self.fuels.shape[0]):
+            for j in range(self.fuels.shape[1]):
                 # Need these pixel level coordinates to span the correct range
-                updated_texture = self._update_texture_dryness(fuel_data[i][i])
+                updated_texture = self._update_texture_dryness(self.fuels[i][i])
                 image[i, j] = updated_texture
-
-        out_surf = pygame.surfarray.make_surface(image.swapaxes(0, 1))
-
-        return out_surf
-
-    def _load_texture(self) -> np.ndarray:
-        '''
-        Load the terrain tile texture, resize it to the correct
-        shape, and convert to numpy
-
-        Returns:
-            The returned numpy array of the texture.
-        '''
-        out_size = (1, 1)
-        texture = Image.open(TERRAIN_TEXTURE_PATH)
-        texture = texture.resize(out_size)
-        texture = np.array(texture)
-
-        return texture
 
     def _update_texture_dryness(self, fuel: Fuel) -> np.ndarray:
         '''
@@ -866,14 +836,14 @@
             fuel: The Fuel with parameters that specify how "dry" the texture should look
 
         Returns:
-            new_texture: The texture with RGB calues modified to look drier based
-                        on the parameters of fuel_arr
+            new_texture: The texture with RGB values modified to look drier based
+                         on the parameters of fuel_arr
         '''
         # Add the numbers after normalization
         # M_x is inverted because a lower value is more flammable
         color_change_pct = fuel.w_0 / 0.2296 + \
-                        fuel.delta / 7 + \
-                        (0.2 - fuel.M_x) / 0.2
+                           fuel.delta / 7 + \
+                           (0.2 - fuel.M_x) / 0.2
         # Divide by 3 since there are 3 values
         color_change_pct /= 3
 
@@ -884,4 +854,18 @@
         new_texture = np.array(texture_img)
 
         return new_texture
->>>>>>> e39396ee
+
+    def _load_texture(self) -> np.ndarray:
+        '''
+        Load the terrain tile texture, resize it to the correct
+        shape, and convert to numpy
+
+        Returns:
+            The returned numpy array of the texture.
+        '''
+        out_size = (1, 1)
+        texture = Image.open(TERRAIN_TEXTURE_PATH)
+        texture = texture.resize(out_size)
+        texture = np.array(texture)
+
+        return texture