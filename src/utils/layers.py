--- conflicted
+++ resolved
@@ -822,11 +822,7 @@
         '''
         Use the fuel data in self.data to make an RGB background image.
         '''
-<<<<<<< HEAD
-        image = np.zeros(self.data.shape[:2] + (3, ))
-=======
         image = np.zeros((self.width, self.height) + (3, ))
->>>>>>> 21f82d49
 
         # Loop over the high-level tiles (these are not at the pixel level)
         for i in range(self.data.shape[0]):
