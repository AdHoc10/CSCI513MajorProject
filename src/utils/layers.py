--- conflicted
+++ resolved
@@ -1,6 +1,6 @@
 import math
 from pathlib import Path
-from typing import Callable, Tuple, List, Dict
+from typing import Tuple, List, Dict
 
 from matplotlib.contour import QuadContourSet
 import matplotlib.pyplot as plt
@@ -407,11 +407,7 @@
 
         self._generate_lat_long(self.corners)
 
-<<<<<<< HEAD
-    def _save_contour_map(self, data_array: np.ndarray) -> None:
-=======
     def _save_contour_map(self, data_array: np.ndarray, type: str) -> None:
->>>>>>> ead379a2
         '''
         Helper function to generate a contour map of the region
         specified or of the DEM file and save as `<lat_long>.png`
@@ -509,16 +505,7 @@
         self.data = self._make_data()
         self.contours = self._make_contours()
 
-<<<<<<< HEAD
-    def _make_contour_and_data(self) -> np.ndarray:
-        '''Make the contour map and the data array
-
-        Returns:
-            The data array.
-        '''
-=======
     def _make_data(self) -> np.ndarray:
->>>>>>> ead379a2
         self._get_dems()
         data = Image.open(self.tif_filenames[0])
         data = np.asarray(data)
@@ -581,7 +568,7 @@
     '''
     Layer that stores elevation data computed from a function.
     '''
-    def __init__(self, height, width, elevation_fn: ElevationFn) -> None:
+    def __init__(self, height, width, elevation_fn: ElevationFn, name: str) -> None:
         '''
         Initialize the elvation layer by computing the elevations and contours.
 
@@ -595,6 +582,7 @@
         self.height = height
         self.width = width
         self.elevation_fn = elevation_fn
+        self.name = name
 
         self.data = self._make_data()
         self.contours = self._make_contours()
@@ -663,14 +651,9 @@
             height: The height of the screen size
             width: The width of the screen size
             resolution: The resolution to get data
-<<<<<<< HEAD
-=======
-
             type: The type of data you wnt to load: 'display' or 'simulation'
-                    display: rgb data for rothermel
-                    simulation: fuel model values for RL Harness/Simulation
-
->>>>>>> ead379a2
+                  display: rgb data for rothermel
+                  simulation: fuel model values for RL Harness/Simulation
         '''
         self.lat_long_box = lat_long_box
         self.type = type
@@ -736,21 +719,10 @@
         data_array = data[tr[0]:bl[0], tr[1]:bl[1]]
         return data_array
 
-    def _get_fuel_dems(self) -> List[Path]:
-        '''
-<<<<<<< HEAD
-        Uses the outputed tiles and set `self.tif_filenames`.
-=======
+    def _get_fuel_dems(self) -> None:
+        '''
         This method will use the outputed tiles and return the correct dem files
-            for both the RGB fuel model data and the fuel model data
-
-        Arguments:
-            None
-
-        Return:
-            None
-
->>>>>>> ead379a2
+        for both the RGB fuel model data and the fuel model data.
         '''
         self.tif_filenames = []
         self.fuel_model_filenames = []
@@ -767,32 +739,6 @@
                 rgb_data_region = Path(
                     f'n{five_deg_n}w{five_deg_w}/{fuel_model}/{fuel_data_rgb}')
 
-<<<<<<< HEAD
-        Arguments:
-            center: The lat/long coordinates of the center point of the screen
-            height: The height of the screen size
-            width: The width of the screen size
-            resolution: The resolution to get data
-        '''
-        self.path = Path('/nfs/lslab2/fireline/transportation/')
-
-        super().__init__(center, height, width, resolution)
-
-    def _make_contour_and_data(self) -> np.ndarray:
-        '''
-        Make the contour and data for the transportation layer
-
-        Returns:
-            The data for the transportation layer.
-        '''
-        data = Image.open(self.tif_filenames[0])
-        data = np.asarray(data)
-        # flip axis because latitude goes up but numpy will read it down
-        data = np.flip(data, 0)
-        self.data = np.expand_dims(data, axis=-1)
-
-        for key, _ in self.tiles.items():
-=======
                 int_npy_file = self.datapath / int_data_region
                 rgb_npy_file = self.datapath / rgb_data_region
                 self.tif_filenames.append(rgb_npy_file)
@@ -801,7 +747,6 @@
     def _make_fuel_data(self) -> np.ndarray:
         '''
         Map Fire Behavior Fuel Model data to the Fuel type that Rothermel expects
->>>>>>> ead379a2
 
         Arguments:
             None
@@ -818,61 +763,33 @@
     '''
     Layer that stores fuel data computed from a function.
     '''
-<<<<<<< HEAD
-    def __init__(self,
-                 height: int,
-                 width: int,
-                 elevation_fn: ElevationFn,
-                 name: str = None) -> None:
-=======
-    def __init__(self, height, width, fuel_fn: FuelArrayFn) -> None:
->>>>>>> ead379a2
+    def __init__(self, height, width, fuel_fn: FuelArrayFn, name: str) -> None:
         '''
         Initialize the fuel layer by computing the fuels.
 
         Arguments:
             height: The height of the data layer
             width: The width of the data layer
-<<<<<<< HEAD
-            elevation_fn: A callable function that converts (x, y) coorindates to
-                          elevations.
-            name: The name of the function. Should be set by the config to 'perlin',
-                  'gaussian', etc.
-=======
             fuel_fn: A callable function that converts (x, y) coorindates to
                      elevations.
->>>>>>> ead379a2
+            name: The name of the fuel layer (e.g.: 'chaparral')
         '''
         super().__init__()
         self.height = height
         self.width = width
-<<<<<<< HEAD
-        self.elevation_fn = elevation_fn
+        self.fuel_fn = fuel_fn
         self.name = name
-=======
-        self.fuel_fn = fuel_fn
-
->>>>>>> ead379a2
+
         self.data = self._make_data()
         self.texture = self._load_texture()
         self.image = self._make_image()
 
     def _make_data(self) -> np.ndarray:
         '''
-<<<<<<< HEAD
-        Use `self.elevation_fn` to make the elevation data layer.
-
-        Returns:
-            A numpy array containing the elevation data.
-=======
         Use self.fuel_fn to make the fuel data layer.
 
-        Arguments:
-            None
-
         Returns:
             A numpy array containing the fuel data
->>>>>>> ead379a2
         '''
         x = np.arange(self.width)
         y = np.arange(self.height)
@@ -887,6 +804,9 @@
     def _make_image(self) -> np.ndarray:
         '''
         Use the fuel data in self.data to make an RGB background image.
+
+        Returns:
+            A NumPy array containing the RGB of the fuel data.
         '''
         image = np.zeros((self.width, self.height) + (3, ))
 
@@ -932,7 +852,7 @@
     def _load_texture(self) -> np.ndarray:
         '''
         Load the terrain tile texture, resize it to the correct
-        shape, and convert to numpy
+        shape, and convert to NumPy array
 
         Returns:
             The returned numpy array of the texture.
@@ -942,53 +862,4 @@
         texture = texture.resize(out_size)
         texture = np.array(texture)
 
-<<<<<<< HEAD
-        return elevations
-
-
-class FunctionalFuelLayer(DataLayer):
-    '''
-    Layer that stores fuel data computed from a function.
-    '''
-    def __init__(self,
-                 height: int,
-                 width: int,
-                 fuel_array_fn: Callable,
-                 name: str = None) -> None:
-        '''
-        Initialize the fuel layer by computing the fuel.
-
-        Arguments:
-            height: The height of the data layer
-            width: The width of the data layer
-            fuel_array_fn: A callable function that converts (x, y) coordinates to
-                           fuel.
-            name: The name of the function. Should be set by the config to 'chaparral',
-                  etc.
-        '''
-        super().__init__()
-        self.height = height
-        self.width = width
-        self.fuel_array_fn = fuel_array_fn
-        self.name = name
-        self.data = self._make_data()
-
-    def _make_data(self) -> np.ndarray:
-        '''
-        Use `self.fuel_array_fn` to make the fuel data layer.
-
-        Returns:
-            A numpy array containing the fuel data
-        '''
-        x = np.arange(self.width)
-        y = np.arange(self.height)
-        X, Y = np.meshgrid(x, y)
-        fuel_array_fn_vect = np.vectorize(self.fuel_array_fn)
-        fuel_arrays = fuel_array_fn_vect(X, Y)
-        # Expand third dimension to align with data layers
-        fuel_arrays = np.expand_dims(fuel_arrays, axis=-1)
-
-        return fuel_arrays
-=======
-        return texture
->>>>>>> ead379a2
+        return texture