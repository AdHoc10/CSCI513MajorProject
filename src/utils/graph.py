--- conflicted
+++ resolved
@@ -70,18 +70,12 @@
         heatmap: Union[List[int], List[List[int]]]
         if flat:
             heatmap = [len(nx.descendants(self.graph, node)) for node in self.graph.nodes]
-<<<<<<< HEAD
-=======
             heatmap = np.array(heatmap, dtype=np.int8)
->>>>>>> d3679e07
         else:
             yrange, xrange = self.screen_size
             heatmap = [[len(nx.descendants(self.graph, (y, x))) for x in range(xrange)]
                        for y in range(yrange)]
-<<<<<<< HEAD
-=======
             heatmap = np.array(heatmap, dtype=np.int8)
->>>>>>> d3679e07
 
         return np.array(heatmap)
 
