from math import atan2, cos, exp, radians
from numba import vectorize
<<<<<<< HEAD

=======
from typing import Tuple

from .parameters import Environment, FuelArray, FuelParticle
>>>>>>> adc3606f
from ..config import device


@vectorize([('float32(float32,float32,float32,float32,float32,float32,'
<<<<<<< HEAD
             'float32,float32,float32,float32,float32,float32,'
             'float32,float32,float32,float32,float32)')], target=device)
def compute_rate_of_spread(loc_x: float, loc_y: float, loc_z: float,
                           new_loc_x: float, new_loc_y: float, new_loc_z: float,
                           w_0: float, delta: float, M_x: float, sigma: float,
=======
            'float32,float32,float32,float32,float32,float32,'
            'float32,float32,float32,float32,float32)')], target=device)
def compute_rate_of_spread(loc_x: float, loc_y: float, loc_z: float,
                           new_loc_x: float, new_loc_y: float, new_loc_z: float,
                           w_0: float, delta: float, M_x: float, sigma: float, 
>>>>>>> adc3606f
                           h: float, S_T: float, S_e: float, p_p: float,
                           M_f: float, U: float, U_dir: float) -> float:
    # Mineral Damping Coefficient
    eta_S = min(0.174 * S_e**-0.19, 1)
    # Moisture Damping Coefficient
    r_M = min(M_f / M_x, 1)
<<<<<<< HEAD
    eta_M = 1 - 2.59 * r_M + 5.11 * r_M**2 - 3.52 * r_M**3
=======
    eta_M = 1 - 2.59*r_M + 5.11*r_M**2 - 3.52*r_M**3
>>>>>>> adc3606f
    # Net Fuel Load (lb/ft^2)
    w_n = w_0 * (1 - S_T)
    # Oven-dry Bulk Density (lb/ft^3)
    p_b = w_0 / delta
    # Packing Ratio
    B = p_b / p_p
    # Optimum Packing Ratio
    B_op = 3.348 * sigma**-0.8189
    # Maximum Reaction Velocity (1/min)
<<<<<<< HEAD
    gamma_prime_max = sigma**1.5 / (495 + 0.0594 * sigma**1.5)
=======
    gamma_prime_max = sigma**1.5 / (495 + 0.0594*sigma**1.5)
>>>>>>> adc3606f
    A = 133 * sigma**-0.7913
    # Optimum Reaction Velocity (1/min)
    gamma_prime = gamma_prime_max * (B / B_op)**A * exp(A * (1 - B / B_op))
    # Reaction Intensity (BTU/ft^2-min)
    I_R = gamma_prime * w_n * h * eta_M * eta_S
    # Propagating Flux Ratio
<<<<<<< HEAD
    xi = exp((0.792 + 0.681 * sigma**0.5) * (B + 0.1)) / (192 + 0.25 * sigma)

    # Wind Factor
    c = 7.47 * exp(-0.133 * sigma**0.55)
=======
    xi = exp((0.792 + 0.681*sigma**0.5) * (B + 0.1)) / (192 + 0.25*sigma)

    # Wind Factor
    c = 7.47 * exp(-0.133*sigma**0.55)
>>>>>>> adc3606f
    b = 0.02526 * sigma**0.54
    e = 0.715 * exp(-3.59e-4 * sigma)
    # Need to find wind component in direction of travel
    # Switch order of y-component subtraction since image y coordintates
    # increase from top to bottom
<<<<<<< HEAD
    angle_of_travel = atan2(loc_y - new_loc_y, new_loc_x - loc_x)
    # Subtract 90 degrees because this angle is North-oriented
    wind_angle_radians = radians(90 - U_dir)
    wind_along_angle_of_travel = U * \
                                 cos(wind_angle_radians - angle_of_travel)
=======
    angle_of_travel = atan2(loc_y-new_loc_y, new_loc_x-loc_x)
    # Subtract 90 degrees because this angle is North-oriented
    wind_angle_radians = radians(90-U_dir)
    wind_along_angle_of_travel = U * \
                                 cos(wind_angle_radians-angle_of_travel)
>>>>>>> adc3606f
    # This is the wind speed in in this direction
    U = wind_along_angle_of_travel
    # Negative wind leads to trouble with calculation and doesn't
    # physically make sense
    U = max(U, 0)
    phi_w = c * U**b * (B / B_op)**-e

    # Slope Factor
    # Phi is the slope between the two locations (i.e. the change in elevation).
    # We can approximate this using the z coordinates for each point
    # This equation normally has tan(phi)**2, but we can substitute
    # tan(phi) = (new_loc.z-old_loc.z)
<<<<<<< HEAD
    phi_s = 5.275 * B**-0.3 * (new_loc_z - loc_z)**2

    # Effective Heating Number
    epsilon = exp(-138 / sigma)
    # Heat of Preignition (BTU/lb)
    Q_ig = 250 + 1116 * M_f
=======
    phi_s = 5.275 * B**-0.3 * (new_loc_z-loc_z)**2

    # Effective Heating Number
    epsilon = exp(-138/sigma)
    # Heat of Preignition (BTU/lb)
    Q_ig = 250 + 1116*M_f
>>>>>>> adc3606f

    # Rate of Spread (ft/min)
    R = (I_R * xi * (1 + phi_w + phi_s)) / (p_b * epsilon * Q_ig)

    # Take the minimum with 0 because a fire cannot put itself out
    R = max(R, 0)

    return R<|MERGE_RESOLUTION|>--- conflicted
+++ resolved
@@ -1,40 +1,21 @@
 from math import atan2, cos, exp, radians
 from numba import vectorize
-<<<<<<< HEAD
-
-=======
-from typing import Tuple
-
-from .parameters import Environment, FuelArray, FuelParticle
->>>>>>> adc3606f
 from ..config import device
 
 
 @vectorize([('float32(float32,float32,float32,float32,float32,float32,'
-<<<<<<< HEAD
              'float32,float32,float32,float32,float32,float32,'
              'float32,float32,float32,float32,float32)')], target=device)
 def compute_rate_of_spread(loc_x: float, loc_y: float, loc_z: float,
                            new_loc_x: float, new_loc_y: float, new_loc_z: float,
                            w_0: float, delta: float, M_x: float, sigma: float,
-=======
-            'float32,float32,float32,float32,float32,float32,'
-            'float32,float32,float32,float32,float32)')], target=device)
-def compute_rate_of_spread(loc_x: float, loc_y: float, loc_z: float,
-                           new_loc_x: float, new_loc_y: float, new_loc_z: float,
-                           w_0: float, delta: float, M_x: float, sigma: float, 
->>>>>>> adc3606f
                            h: float, S_T: float, S_e: float, p_p: float,
                            M_f: float, U: float, U_dir: float) -> float:
     # Mineral Damping Coefficient
     eta_S = min(0.174 * S_e**-0.19, 1)
     # Moisture Damping Coefficient
     r_M = min(M_f / M_x, 1)
-<<<<<<< HEAD
     eta_M = 1 - 2.59 * r_M + 5.11 * r_M**2 - 3.52 * r_M**3
-=======
-    eta_M = 1 - 2.59*r_M + 5.11*r_M**2 - 3.52*r_M**3
->>>>>>> adc3606f
     # Net Fuel Load (lb/ft^2)
     w_n = w_0 * (1 - S_T)
     # Oven-dry Bulk Density (lb/ft^3)
@@ -44,46 +25,27 @@
     # Optimum Packing Ratio
     B_op = 3.348 * sigma**-0.8189
     # Maximum Reaction Velocity (1/min)
-<<<<<<< HEAD
     gamma_prime_max = sigma**1.5 / (495 + 0.0594 * sigma**1.5)
-=======
-    gamma_prime_max = sigma**1.5 / (495 + 0.0594*sigma**1.5)
->>>>>>> adc3606f
     A = 133 * sigma**-0.7913
     # Optimum Reaction Velocity (1/min)
     gamma_prime = gamma_prime_max * (B / B_op)**A * exp(A * (1 - B / B_op))
     # Reaction Intensity (BTU/ft^2-min)
     I_R = gamma_prime * w_n * h * eta_M * eta_S
     # Propagating Flux Ratio
-<<<<<<< HEAD
     xi = exp((0.792 + 0.681 * sigma**0.5) * (B + 0.1)) / (192 + 0.25 * sigma)
 
     # Wind Factor
     c = 7.47 * exp(-0.133 * sigma**0.55)
-=======
-    xi = exp((0.792 + 0.681*sigma**0.5) * (B + 0.1)) / (192 + 0.25*sigma)
-
-    # Wind Factor
-    c = 7.47 * exp(-0.133*sigma**0.55)
->>>>>>> adc3606f
     b = 0.02526 * sigma**0.54
     e = 0.715 * exp(-3.59e-4 * sigma)
     # Need to find wind component in direction of travel
     # Switch order of y-component subtraction since image y coordintates
     # increase from top to bottom
-<<<<<<< HEAD
     angle_of_travel = atan2(loc_y - new_loc_y, new_loc_x - loc_x)
     # Subtract 90 degrees because this angle is North-oriented
     wind_angle_radians = radians(90 - U_dir)
     wind_along_angle_of_travel = U * \
                                  cos(wind_angle_radians - angle_of_travel)
-=======
-    angle_of_travel = atan2(loc_y-new_loc_y, new_loc_x-loc_x)
-    # Subtract 90 degrees because this angle is North-oriented
-    wind_angle_radians = radians(90-U_dir)
-    wind_along_angle_of_travel = U * \
-                                 cos(wind_angle_radians-angle_of_travel)
->>>>>>> adc3606f
     # This is the wind speed in in this direction
     U = wind_along_angle_of_travel
     # Negative wind leads to trouble with calculation and doesn't
@@ -96,21 +58,12 @@
     # We can approximate this using the z coordinates for each point
     # This equation normally has tan(phi)**2, but we can substitute
     # tan(phi) = (new_loc.z-old_loc.z)
-<<<<<<< HEAD
     phi_s = 5.275 * B**-0.3 * (new_loc_z - loc_z)**2
 
     # Effective Heating Number
     epsilon = exp(-138 / sigma)
     # Heat of Preignition (BTU/lb)
     Q_ig = 250 + 1116 * M_f
-=======
-    phi_s = 5.275 * B**-0.3 * (new_loc_z-loc_z)**2
-
-    # Effective Heating Number
-    epsilon = exp(-138/sigma)
-    # Heat of Preignition (BTU/lb)
-    Q_ig = 250 + 1116*M_f
->>>>>>> adc3606f
 
     # Rate of Spread (ft/min)
     R = (I_R * xi * (1 + phi_w + phi_s)) / (p_b * epsilon * Q_ig)
