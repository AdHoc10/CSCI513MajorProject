--- conflicted
+++ resolved
@@ -97,17 +97,14 @@
         n1 = n01 * (1 - t[:, :, 0]) + t[:, :, 0] * n11
         terrain_map = self.amplitude * np.sqrt(2) * (
             (1 - t[:, :, 1]) * n0 + t[:, :, 1] * n1)
-<<<<<<< HEAD
         terrain_map = terrain_map + np.min(terrain_map)
+        # Add the mean elevation of CA to the map
+        terrain_map = terrain_map + ElevationConstants.MEAN_ELEVATION
+        # Apply bounds to the map to prevent elevation values from being greater or less
+        # than what is possible for the state
+        terrain_map = self._apply_elevation_bounds(terrain_map)
 
         return terrain_map
-=======
-        self.terrain_map = self.terrain_map + np.min(self.terrain_map)
-        # Add the mean elevation of CA to the map
-        self.terrain_map = self.terrain_map + ElevationConstants.MEAN_ELEVATION
-        # Apply bounds to the map to prevent elevation values from being greater or less
-        # than what is possible for the state
-        self.terrain_map = self._apply_elevation_bounds(self.terrain_map)
 
     def _apply_elevation_bounds(self, elevation_map: np.ndarray) -> np.ndarray:
         '''
@@ -124,7 +121,6 @@
         elevation_map[elevation_map < min_elevation] = min_elevation
         elevation_map[elevation_map > max_elevation] = max_elevation
         return elevation_map
->>>>>>> d3679e07
 
     def fn(self, x: int, y: int) -> float:
         '''
