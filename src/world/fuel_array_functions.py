--- conflicted
+++ resolved
@@ -3,29 +3,18 @@
 from .parameters import Fuel
 from ..utils.terrain import chaparral
 
-<<<<<<< HEAD
-FuelFn = Callable[[float, float], Fuel]
-
-
-def chaparral_fn(scale_x: float, scale_y: float, seed: int = None) -> FuelFn:
-=======
 FuelArrayFn = Callable[[float, float], Fuel]
 
 
 def chaparral_fn(seed: int = None) -> FuelArrayFn:
->>>>>>> ead379a2
     '''
     Return a callable that accepts (x, y) coordinates and returns a Fuel with
-    Chaparral characterisitics at that coordinate. The w_0 parameter is slightly
-    altered/jittered to allow for non-uniform terrains. Specifying a specific seed
-    allows for re-createable random terrain.
+    Chaparral characterisitics at that coordinate
+
+    The w_0 parameter is slightly altered/jittered to allow for non-uniform terrains.
+    Specifying a specific seed allows for re-createable random terrain.
 
     Arguments:
-<<<<<<< HEAD
-        scale_x: The width of the Fuel tile in feet
-        scale_y: The height of the Fuel tile in feet
-=======
->>>>>>> ead379a2
         seed: The seed to initialize the Fuel w_0 randomization
 
     Returns:
