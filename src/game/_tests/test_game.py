import os
import unittest
from multiprocessing import get_context

from PIL import Image

from ...enums import GameStatus
from ...utils.config import Config
from ...world.parameters import Environment, FuelParticle
from ..game import Game
from ..managers.fire import RothermelFireManager
from ..managers.mitigation import FireLineManager
from ..sprites import Terrain

# unittest.mock.patch.dict isn't working anymore
# Can't run rests without setting display at the top of the file
os.environ["SDL_VIDEODRIVER"] = "dummy"
import pygame  # noqa: E402


class TestGame(unittest.TestCase):
    def setUp(self) -> None:
        self.config = Config("./src/utils/_tests/test_configs/test_config.yml")
        self.screen_size = (self.config.area.screen_size, self.config.area.screen_size)
        self.game = Game(self.screen_size)

    def test__toggle_wind_magnitude_display(self) -> None:
        """
        Test that when function is called, `game.show_wind_magnitude` is inverted
        """
        self.game.show_wind_magnitude = False
        self.game._toggle_wind_magnitude_display()
        self.assertTrue(
            self.game.show_wind_magnitude,
            msg="Game().show_wind_magnitude was not toggled from False to " "True",
        )
        self.game._toggle_wind_magnitude_display()
        self.assertFalse(
            self.game.show_wind_magnitude,
            msg="Game().show_wind_magnitude was not toggled from True to " "False",
        )

    def test__toggle_wind_direction_display(self) -> None:
        """
        Test that when function is called, `game.show_wind_direction` is inverted
        """
        self.game.show_wind_direction = False
        self.game._toggle_wind_direction_display()
        self.assertTrue(
            self.game.show_wind_direction,
            msg="Game().show_wind_direction was not toggled from False to " "True",
        )
        self.game._toggle_wind_direction_display()
        self.assertFalse(
            self.game.show_wind_direction,
            msg="Game().show_wind_direction was not toggled from True to " "False",
        )

    def test__disable_wind_magnitude_display(self) -> None:
        """
        Test that when function is called, `game.show_wind_magnitude` is disabled
        """
        self.game.show_wind_magnitude = True
        self.game._disable_wind_magnitude_display()
        self.assertFalse(
            self.game.show_wind_magnitude,
            msg="Game().show_wind_magnitude was not disabled and changed "
            "from True to False",
        )

    def test__disable_wind_direction_display(self) -> None:
        """
        Test that when function is called, `game.show_wind_direction` is disabled
        """
        self.game.show_wind_direction = True
        self.game._disable_wind_direction_display()
        self.assertFalse(
            self.game.show_wind_direction,
            msg="Game().show_wind_direction was not disabled and changed "
            "from True to False",
        )

    def test__get_wind_direction_color(self) -> None:
        """
        Test getting the color of the wind direction
        """
        # North
        direction = 0.0
        rgb = (255, 0, 0)
        returned_rgb = self.game._get_wind_direction_color(direction)
        self.assertEqual(
            rgb,
            returned_rgb,
            msg=f"Direction angle of {direction} should return color of "
            f"{rgb} when {returned_rgb} was returned",
        )
        # East
        direction = 90.0
        rgb = (128, 255, 0)
        returned_rgb = self.game._get_wind_direction_color(direction)
        self.assertEqual(
            rgb,
            returned_rgb,
            msg=f"Direction angle of {direction} should return color of "
            f"{rgb} when {returned_rgb} was returned",
        )
        # South
        direction = 180.0
        rgb = (0, 255, 255)
        returned_rgb = self.game._get_wind_direction_color(direction)
        self.assertEqual(
            rgb,
            returned_rgb,
            msg=f"Direction angle of {direction} should return color of "
            f"{rgb} when {returned_rgb} was returned",
        )
        # West
        direction = 270.0
        rgb = (128, 0, 0)
        returned_rgb = self.game._get_wind_direction_color(direction)
        self.assertEqual(
            rgb,
            returned_rgb,
            msg=f"Direction angle of {direction} should return color of "
            f"{rgb} when {returned_rgb} was returned",
        )

    def test__get_wind_mag_surf(self) -> None:
        """
        Test getting the wind magnitude PyGame surface
        """
        surface = self.game._get_wind_mag_surf(self.config.wind.speed)
        surface_size = surface.get_size()
        self.assertIsInstance(
            surface,
            pygame.Surface,
            msg="The object returned from Game()._get_wind_mag_surf "
            f"is a {type(surface)} when it should be a pygame.Surface",
        )
        self.assertEqual(
            surface_size,
            self.screen_size,
            msg="The size of the surface returned in "
            f"Game()._get_wind_mag_surf is {surface_size} when it should be "
            f"{self.screen_size}",
        )

    def test__get_wind_dir_surf(self) -> None:
        """
        Test getting the wind direction PyGame surface
        """
        surface = self.game._get_wind_dir_surf(self.config.wind.direction)
        surface_size = surface.get_size()
        self.assertIsInstance(
            surface,
            pygame.Surface,
            msg="The object returned from Game()._get_wind_dir_surf "
            f"is a {type(surface)} when it should be a pygame.Surface",
        )
        self.assertEqual(
            surface_size,
            self.screen_size,
            msg="The size of the surface returned in "
            f"Game()._get_wind_dir_surf is {surface_size} when it should be "
            f"{self.screen_size}",
        )

    def test_non_headless_update(self) -> None:
        """
        Test that the call to update() runs through properly. There's not much to check
        since the update method only calls sprite and manager update methods. In theory,
        if all the other unit tests pass, then this one should pass.
        """
        headless = False
        fuel_particle = FuelParticle()
        terrain = Terrain(
            self.config.terrain.fuel_layer,
            self.config.terrain.topography_layer,
            self.screen_size,
            headless=headless,
        )
        # Use simple/constant wind speed
        environment = Environment(
            self.config.environment.moisture,
            self.config.wind.speed,
            self.config.wind.direction,
        )
        fireline_manager = FireLineManager(
            size=self.config.display.control_line_size,
            pixel_scale=self.config.area.pixel_scale,
            terrain=terrain,
            headless=headless,
        )
        fire_init_pos = (self.screen_size[0] // 2, self.screen_size[1] // 2)
        fire_manager = RothermelFireManager(
            fire_init_pos,
            self.config.display.fire_size,
            self.config.fire.max_fire_duration,
            self.config.area.pixel_scale,
            self.config.simulation.update_rate,
            fuel_particle,
            terrain,
            environment,
            max_time=self.config.simulation.runtime,
            headless=headless,
        )
        status = self.game.update(
            terrain,
            fire_manager.sprites,
            fireline_manager.sprites,
            self.config.wind.speed,
            self.config.wind.direction,
        )
        self.assertEqual(
            status,
            GameStatus.RUNNING,
            msg=(
                f"The returned status of the game is {status}, but it "
                f"should be {GameStatus.RUNNING}"
            ),
        )


class TestHeadlessGame(unittest.TestCase):
    def setUp(self) -> None:
        self.config = Config("./src/utils/_tests/test_configs/test_config.yml")
        self.screen_size = (self.config.area.screen_size, self.config.area.screen_size)
        self.headless = True
        self.game = Game(self.screen_size, headless=self.headless)
        return super().setUp()

    def test_single_process(self) -> None:
        """
        Test that the game can run in a headless state with no PyGame assets loaded.
        This will also allow for the game to be pickle-able and used with multiprocessing.
        """
        fuel_particle = FuelParticle()
        terrain = Terrain(
            self.config.terrain.fuel_layer,
            self.config.terrain.topography_layer,
            self.screen_size,
            headless=self.headless,
        )
        # Use simple/constant wind speed
        environment = Environment(
            self.config.environment.moisture,
            self.config.wind.speed,
            self.config.wind.direction,
        )
        fireline_manager = FireLineManager(
            size=self.config.display.control_line_size,
            pixel_scale=self.config.area.pixel_scale,
            terrain=terrain,
            headless=self.headless,
        )
        fire_init_pos = (self.screen_size[0] // 2, self.screen_size[1] // 2)
        fire_manager = RothermelFireManager(
            fire_init_pos,
            self.config.display.fire_size,
            self.config.fire.max_fire_duration,
            self.config.area.pixel_scale,
            self.config.simulation.update_rate,
            fuel_particle,
            terrain,
            environment,
            max_time=self.config.simulation.runtime,
            headless=self.headless,
        )
        status = self.game.update(
            terrain,
            fire_manager.sprites,
            fireline_manager.sprites,
            self.config.wind.speed,
            self.config.wind.direction,
        )
        self.assertEqual(
            status,
            GameStatus.RUNNING,
            msg=(
                f"The returned status of the game is {status}, but it "
                f"should be {GameStatus.RUNNING}"
            ),
        )


class TestMultiprocessGame(unittest.TestCase):
    def setUp(self) -> None:
        self.config = Config("./src/utils/_tests/test_configs/test_config.yml")
        self.screen_size = (self.config.area.screen_size, self.config.area.screen_size)
        self.headless = True
        self.game = Game(self.screen_size, headless=self.headless)
        return super().setUp()

    def test_multiprocess(self) -> None:
        """
        Test that the game will work with multiprocessing
        """
        fuel_particle = FuelParticle()
        terrain = Terrain(
            self.config.terrain.fuel_layer,
            self.config.terrain.topography_layer,
            self.screen_size,
            headless=self.headless,
        )
        # Use simple/constant wind speed
        environment = Environment(
            self.config.environment.moisture,
            self.config.wind.speed,
            self.config.wind.direction,
        )
        fireline_manager = FireLineManager(
            size=self.config.display.control_line_size,
            pixel_scale=self.config.area.pixel_scale,
            terrain=terrain,
            headless=self.headless,
        )
        fire_init_pos = (self.screen_size[0] // 2, self.screen_size[1] // 2)
        fire_manager = RothermelFireManager(
            fire_init_pos,
            self.config.display.fire_size,
            self.config.fire.max_fire_duration,
            self.config.area.pixel_scale,
            self.config.simulation.update_rate,
            fuel_particle,
            terrain,
            environment,
            max_time=self.config.simulation.runtime,
            headless=self.headless,
        )
        pool_size = 1
        inputs = (
            terrain,
            fire_manager.sprites,
            fireline_manager.sprites,
            self.config.wind.speed,
            self.config.wind.direction,
        )
        inputs = [inputs] * pool_size
        with get_context("spawn").Pool(pool_size) as p:
            status = p.starmap(self.game.update, inputs)

        valid_status = [GameStatus.RUNNING] * pool_size
<<<<<<< HEAD
        self.assertCountEqual(status,
                              valid_status,
                              msg=(f'The returned status of the games is {status}, but '
                                   f'should be {valid_status}'))


class TestRecordingGame(unittest.TestCase):
    def setUp(self) -> None:
        self.config = Config('./src/utils/_tests/test_configs/test_config.yml')
        self.screen_size = (self.config.area.screen_size, self.config.area.screen_size)
        self.headless = False
        self.game = Game(self.screen_size, headless=self.headless, record=True)
        return super().setUp()

    def test_record(self) -> None:
        '''
        Test that the game will record all frames
        '''
        fuel_particle = FuelParticle()
        terrain = Terrain(self.config.terrain.fuel_layer,
                          self.config.terrain.topography_layer,
                          self.screen_size,
                          headless=self.headless)
        # Use simple/constant wind speed
        environment = Environment(self.config.environment.moisture,
                                  self.config.wind.speed, self.config.wind.direction)
        fireline_manager = FireLineManager(size=self.config.display.control_line_size,
                                           pixel_scale=self.config.area.pixel_scale,
                                           terrain=terrain,
                                           headless=self.headless)
        fire_init_pos = (self.screen_size[0] // 2, self.screen_size[1] // 2)
        fire_manager = RothermelFireManager(fire_init_pos,
                                            self.config.display.fire_size,
                                            self.config.fire.max_fire_duration,
                                            self.config.area.pixel_scale,
                                            self.config.simulation.update_rate,
                                            fuel_particle,
                                            terrain,
                                            environment,
                                            max_time=self.config.simulation.runtime,
                                            headless=self.headless)
        status = self.game.update(terrain, fire_manager.sprites, fireline_manager.sprites,
                                  self.config.wind.speed, self.config.wind.direction)

        self.assertEqual(status,
                         GameStatus.RUNNING,
                         msg=(f'The returned status of the game is {status}, but it '
                              f'should be {GameStatus.RUNNING}'))

        frames = self.game.frames
        self.assertEqual(len(frames),
                         1,
                         msg=f'There should be 1 frame recorded, but got {len(frames)}')
        self.assertIsInstance(frames[0],
                              Image.Image,
                              msg='The returned frame should be a numpy array, '
                              f'but got {type(frames[0])}')
        frame_size = frames[0].size
        valid_shape = self.screen_size
        self.assertEqual(frame_size,
                         valid_shape,
                         msg=f'The returned frame should have shape {valid_shape}, '
                         f'but has shape {frame_size}')
=======
        self.assertCountEqual(
            status,
            valid_status,
            msg=(
                f"The returned status of the games is {status}, but "
                f"should be {valid_status}"
            ),
        )
>>>>>>> 9d6c9d1f
<|MERGE_RESOLUTION|>--- conflicted
+++ resolved
@@ -340,71 +340,6 @@
             status = p.starmap(self.game.update, inputs)
 
         valid_status = [GameStatus.RUNNING] * pool_size
-<<<<<<< HEAD
-        self.assertCountEqual(status,
-                              valid_status,
-                              msg=(f'The returned status of the games is {status}, but '
-                                   f'should be {valid_status}'))
-
-
-class TestRecordingGame(unittest.TestCase):
-    def setUp(self) -> None:
-        self.config = Config('./src/utils/_tests/test_configs/test_config.yml')
-        self.screen_size = (self.config.area.screen_size, self.config.area.screen_size)
-        self.headless = False
-        self.game = Game(self.screen_size, headless=self.headless, record=True)
-        return super().setUp()
-
-    def test_record(self) -> None:
-        '''
-        Test that the game will record all frames
-        '''
-        fuel_particle = FuelParticle()
-        terrain = Terrain(self.config.terrain.fuel_layer,
-                          self.config.terrain.topography_layer,
-                          self.screen_size,
-                          headless=self.headless)
-        # Use simple/constant wind speed
-        environment = Environment(self.config.environment.moisture,
-                                  self.config.wind.speed, self.config.wind.direction)
-        fireline_manager = FireLineManager(size=self.config.display.control_line_size,
-                                           pixel_scale=self.config.area.pixel_scale,
-                                           terrain=terrain,
-                                           headless=self.headless)
-        fire_init_pos = (self.screen_size[0] // 2, self.screen_size[1] // 2)
-        fire_manager = RothermelFireManager(fire_init_pos,
-                                            self.config.display.fire_size,
-                                            self.config.fire.max_fire_duration,
-                                            self.config.area.pixel_scale,
-                                            self.config.simulation.update_rate,
-                                            fuel_particle,
-                                            terrain,
-                                            environment,
-                                            max_time=self.config.simulation.runtime,
-                                            headless=self.headless)
-        status = self.game.update(terrain, fire_manager.sprites, fireline_manager.sprites,
-                                  self.config.wind.speed, self.config.wind.direction)
-
-        self.assertEqual(status,
-                         GameStatus.RUNNING,
-                         msg=(f'The returned status of the game is {status}, but it '
-                              f'should be {GameStatus.RUNNING}'))
-
-        frames = self.game.frames
-        self.assertEqual(len(frames),
-                         1,
-                         msg=f'There should be 1 frame recorded, but got {len(frames)}')
-        self.assertIsInstance(frames[0],
-                              Image.Image,
-                              msg='The returned frame should be a numpy array, '
-                              f'but got {type(frames[0])}')
-        frame_size = frames[0].size
-        valid_shape = self.screen_size
-        self.assertEqual(frame_size,
-                         valid_shape,
-                         msg=f'The returned frame should have shape {valid_shape}, '
-                         f'but has shape {frame_size}')
-=======
         self.assertCountEqual(
             status,
             valid_status,
@@ -413,4 +348,84 @@
                 f"should be {valid_status}"
             ),
         )
->>>>>>> 9d6c9d1f
+
+
+class TestRecordingGame(unittest.TestCase):
+    def setUp(self) -> None:
+        self.config = Config("./src/utils/_tests/test_configs/test_config.yml")
+        self.screen_size = (self.config.area.screen_size, self.config.area.screen_size)
+        self.headless = False
+        self.game = Game(self.screen_size, headless=self.headless, record=True)
+        return super().setUp()
+
+    def test_record(self) -> None:
+        """
+        Test that the game will record all frames
+        """
+        fuel_particle = FuelParticle()
+        terrain = Terrain(
+            self.config.terrain.fuel_layer,
+            self.config.terrain.topography_layer,
+            self.screen_size,
+            headless=self.headless,
+        )
+        # Use simple/constant wind speed
+        environment = Environment(
+            self.config.environment.moisture,
+            self.config.wind.speed,
+            self.config.wind.direction,
+        )
+        fireline_manager = FireLineManager(
+            size=self.config.display.control_line_size,
+            pixel_scale=self.config.area.pixel_scale,
+            terrain=terrain,
+            headless=self.headless,
+        )
+        fire_init_pos = (self.screen_size[0] // 2, self.screen_size[1] // 2)
+        fire_manager = RothermelFireManager(
+            fire_init_pos,
+            self.config.display.fire_size,
+            self.config.fire.max_fire_duration,
+            self.config.area.pixel_scale,
+            self.config.simulation.update_rate,
+            fuel_particle,
+            terrain,
+            environment,
+            max_time=self.config.simulation.runtime,
+            headless=self.headless,
+        )
+        status = self.game.update(
+            terrain,
+            fire_manager.sprites,
+            fireline_manager.sprites,
+            self.config.wind.speed,
+            self.config.wind.direction,
+        )
+
+        self.assertEqual(
+            status,
+            GameStatus.RUNNING,
+            msg=(
+                f"The returned status of the game is {status}, but it "
+                f"should be {GameStatus.RUNNING}"
+            ),
+        )
+
+        frames = self.game.frames
+        self.assertEqual(
+            len(frames), 1, msg=f"There should be 1 frame recorded, but got {len(frames)}"
+        )
+        self.assertIsInstance(
+            frames[0],
+            Image.Image,
+            msg="The returned frame should be a numpy array, "
+            f"but got {type(frames[0])}",
+        )
+        frame_size = frames[0].size
+        valid_shape = self.screen_size
+        self.assertEqual(
+            frame_size,
+            valid_shape,
+            msg=f"The returned frame should have shape {valid_shape}, "
+            f"but has shape {frame_size}",
+        )