--- conflicted
+++ resolved
@@ -1,7 +1,7 @@
-from multiprocessing import Pool
 import os
 import unittest
 from unittest import mock
+from multiprocessing import Pool
 
 from ..game import Game
 from ..sprites import Terrain
@@ -16,13 +16,9 @@
 @mock.patch.dict(os.environ, {'SDL_VIDEODRIVER': 'dummy'})
 class TestGame(unittest.TestCase):
     def setUp(self) -> None:
-<<<<<<< HEAD
         self.config = Config('./config.yml')
         self.screen_size = self.config.area.screen_size
         self.game = Game(self.screen_size)
-=======
-        self.screen_size = cfg.screen_size
->>>>>>> 291d2833
 
     def test_update(self) -> None:
         '''
@@ -30,21 +26,11 @@
         since the update method only calls sprite and manager update methods. In theory,
         if all the other unit tests pass, then this one should pass.
         '''
-<<<<<<< HEAD
         init_pos = (self.config.area.screen_size // 3, self.config.area.screen_size // 4)
         fire_size = self.config.display.fire_size
         max_fire_duration = self.config.fire.max_fire_duration
         pixel_scale = self.config.area.pixel_scale
         update_rate = self.config.simulation.update_rate
-=======
-        game = Game(self.screen_size)
-
-        init_pos = (cfg.screen_size // 3, cfg.screen_size // 4)
-        fire_size = cfg.fire_size
-        max_fire_duration = cfg.max_fire_duration
-        pixel_scale = cfg.pixel_scale
-        update_rate = cfg.update_rate
->>>>>>> 291d2833
         fuel_particle = FuelParticle()
 
         tiles = [[
@@ -77,8 +63,8 @@
                                            pixel_scale=self.config.area.pixel_scale,
                                            terrain=terrain)
         fireline_sprites = fireline_manager.sprites
-        status = game.update(terrain, fire_manager.sprites, fireline_sprites,
-                             wind_map.map_wind_speed, wind_map.map_wind_direction)
+        status = self.game.update(terrain, fire_manager.sprites, fireline_sprites,
+                                  wind_map.map_wind_speed, wind_map.map_wind_direction)
 
         self.assertEqual(status,
                          GameStatus.RUNNING,
@@ -92,31 +78,34 @@
         '''
         game = Game(self.screen_size, headless=True)
 
-        init_pos = (cfg.screen_size // 3, cfg.screen_size // 4)
-        fire_size = cfg.fire_size
-        max_fire_duration = cfg.max_fire_duration
-        pixel_scale = cfg.pixel_scale
-        update_rate = cfg.update_rate
+        init_pos = (self.config.area.screen_size // 3, self.config.area.screen_size // 4)
+        fire_size = self.config.display.fire_size
+        max_fire_duration = self.config.fire.max_fire_duration
+        pixel_scale = self.config.area.pixel_scale
+        update_rate = self.config.simulation.update_rate
         fuel_particle = FuelParticle()
 
         tiles = [[
-            FuelArray(Tile(j, i, cfg.terrain_scale, cfg.terrain_scale),
-                      cfg.terrain_map[i][j]) for j in range(cfg.terrain_size)
-        ] for i in range(cfg.terrain_size)]
-        terrain = Terrain(tiles, cfg.elevation_fn, cfg.terrain_size, cfg.screen_size)
+            self.config.terrain.fuel_array_function(x, y)
+            for x in range(self.config.area.terrain_size)
+        ] for y in range(self.config.area.terrain_size)]
+        terrain = Terrain(tiles, self.config.terrain.elevation_function,
+                          self.config.area.terrain_size, self.config.area.screen_size)
 
         wind_map = WindController()
-        wind_map.init_wind_speed_generator(cfg.mw_seed, cfg.mw_scale, cfg.mw_octaves,
-                                           cfg.mw_persistence, cfg.mw_lacunarity,
-                                           cfg.mw_speed_min, cfg.mw_speed_max,
-                                           cfg.screen_size)
-        wind_map.init_wind_direction_generator(cfg.dw_seed, cfg.dw_scale, cfg.dw_octaves,
-                                               cfg.dw_persistence, cfg.dw_lacunarity,
-                                               cfg.dw_deg_min, cfg.dw_deg_max,
-                                               cfg.screen_size)
+        wind_map.init_wind_speed_generator(
+            self.config.wind.speed.seed, self.config.wind.speed.scale,
+            self.config.wind.speed.octaves, self.config.wind.speed.persistence,
+            self.config.wind.speed.lacunarity, self.config.wind.speed.min,
+            self.config.wind.speed.max, self.config.area.screen_size)
+        wind_map.init_wind_direction_generator(
+            self.config.wind.direction.seed, self.config.wind.direction.scale,
+            self.config.wind.direction.octaves, self.config.wind.direction.persistence,
+            self.config.wind.direction.lacunarity, self.config.wind.direction.min,
+            self.config.wind.direction.max, self.config.area.screen_size)
 
-        environment = Environment(cfg.M_f, wind_map.map_wind_speed,
-                                  wind_map.map_wind_direction)
+        environment = Environment(self.config.environment.moisture,
+                                  wind_map.map_wind_speed, wind_map.map_wind_direction)
 
         fire_manager = RothermelFireManager(init_pos,
                                             fire_size,
@@ -128,8 +117,8 @@
                                             environment,
                                             headless=True)
 
-        fireline_manager = FireLineManager(size=cfg.control_line_size,
-                                           pixel_scale=cfg.pixel_scale,
+        fireline_manager = FireLineManager(size=self.config.display.control_line_size,
+                                           pixel_scale=self.config.area.pixel_scale,
                                            terrain=terrain,
                                            headless=True)
         fireline_sprites = fireline_manager.sprites
@@ -149,35 +138,34 @@
         '''
         game = Game(self.screen_size, headless=True)
 
-        init_pos = (cfg.screen_size // 3, cfg.screen_size // 4)
-        fire_size = cfg.fire_size
-        max_fire_duration = cfg.max_fire_duration
-        pixel_scale = cfg.pixel_scale
-        update_rate = cfg.update_rate
+        init_pos = (self.config.area.screen_size // 3, self.config.area.screen_size // 4)
+        fire_size = self.config.display.fire_size
+        max_fire_duration = self.config.fire.max_fire_duration
+        pixel_scale = self.config.area.pixel_scale
+        update_rate = self.config.simulation.update_rate
         fuel_particle = FuelParticle()
 
         tiles = [[
-            FuelArray(Tile(j, i, cfg.terrain_scale, cfg.terrain_scale),
-                      cfg.terrain_map[i][j]) for j in range(cfg.terrain_size)
-        ] for i in range(cfg.terrain_size)]
-        terrain = Terrain(tiles,
-                          cfg.elevation_fn,
-                          cfg.terrain_size,
-                          cfg.screen_size,
-                          headless=True)
+            self.config.terrain.fuel_array_function(x, y)
+            for x in range(self.config.area.terrain_size)
+        ] for y in range(self.config.area.terrain_size)]
+        terrain = Terrain(tiles, self.config.terrain.elevation_function,
+                          self.config.area.terrain_size, self.config.area.screen_size)
 
         wind_map = WindController()
-        wind_map.init_wind_speed_generator(cfg.mw_seed, cfg.mw_scale, cfg.mw_octaves,
-                                           cfg.mw_persistence, cfg.mw_lacunarity,
-                                           cfg.mw_speed_min, cfg.mw_speed_max,
-                                           cfg.screen_size)
-        wind_map.init_wind_direction_generator(cfg.dw_seed, cfg.dw_scale, cfg.dw_octaves,
-                                               cfg.dw_persistence, cfg.dw_lacunarity,
-                                               cfg.dw_deg_min, cfg.dw_deg_max,
-                                               cfg.screen_size)
+        wind_map.init_wind_speed_generator(
+            self.config.wind.speed.seed, self.config.wind.speed.scale,
+            self.config.wind.speed.octaves, self.config.wind.speed.persistence,
+            self.config.wind.speed.lacunarity, self.config.wind.speed.min,
+            self.config.wind.speed.max, self.config.area.screen_size)
+        wind_map.init_wind_direction_generator(
+            self.config.wind.direction.seed, self.config.wind.direction.scale,
+            self.config.wind.direction.octaves, self.config.wind.direction.persistence,
+            self.config.wind.direction.lacunarity, self.config.wind.direction.min,
+            self.config.wind.direction.max, self.config.area.screen_size)
 
-        environment = Environment(cfg.M_f, wind_map.map_wind_speed,
-                                  wind_map.map_wind_direction)
+        environment = Environment(self.config.environment.moisture,
+                                  wind_map.map_wind_speed, wind_map.map_wind_direction)
 
         fire_manager = RothermelFireManager(init_pos,
                                             fire_size,
@@ -189,8 +177,8 @@
                                             environment,
                                             headless=True)
 
-        fireline_manager = FireLineManager(size=cfg.control_line_size,
-                                           pixel_scale=cfg.pixel_scale,
+        fireline_manager = FireLineManager(size=self.config.display.control_line_size,
+                                           pixel_scale=self.config.area.pixel_scale,
                                            terrain=terrain,
                                            headless=True)
         fireline_sprites = fireline_manager.sprites
