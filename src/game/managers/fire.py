--- conflicted
+++ resolved
@@ -341,12 +341,8 @@
         time.
 
         Arguments:
-<<<<<<< HEAD
-            fire_map: All possible fire conditions at each pixel location
-=======
             fire_map: The numpy array that tracks the fire's burn status for
                       each pixel in the simulation
->>>>>>> a39f3707
 
         Returns:
             A NumPy array of the updated `fire_map` and the current `GameStatus`
