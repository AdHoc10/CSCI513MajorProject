--- conflicted
+++ resolved
@@ -27,10 +27,7 @@
         x = points[1].tolist()
         self.manager = FireLineManager
         self.points = list(zip(x, y))
-<<<<<<< HEAD
-        self.game = Game(self.config.area.screen_size)
-=======
->>>>>>> 291d2833
+        self.game = Game(self.config.area.screen_size)
 
         fuel_arrs = [[
             self.config.terrain.fuel_array_function(x, y)
@@ -66,18 +63,13 @@
         Test that all points supplied to `manager.update()` are the same points in the
         resulting `fire_map`
         '''
-<<<<<<< HEAD
         fire_map = np.full((self.config.area.screen_size, self.config.area.screen_size),
                            BurnStatus.UNBURNED)
-=======
-        game = Game(cfg.screen_size)
-        fire_map = np.full((cfg.screen_size, cfg.screen_size), BurnStatus.UNBURNED)
->>>>>>> 291d2833
-
-        manager = self.manager(size=self.config.display.control_line_size,
-                               pixel_scale=self.config.area.pixel_scale,
-                               terrain=self.terrain)
-        fire_map = game.fire_map
+
+        manager = self.manager(size=self.config.display.control_line_size,
+                               pixel_scale=self.config.area.pixel_scale,
+                               terrain=self.terrain)
+        fire_map = self.game.fire_map
         fire_map = manager.update(fire_map, self.points)
 
         fireline_points = np.argwhere(fire_map == BurnStatus.FIRELINE)
@@ -108,10 +100,7 @@
         x = points[1].tolist()
         self.manager = FireLineManager
         self.points = list(zip(x, y))
-<<<<<<< HEAD
-        self.game = Game(self.config.area.screen_size)
-=======
->>>>>>> 291d2833
+        self.game = Game(self.config.area.screen_size)
 
         fuel_arrs = [[
             self.config.terrain.fuel_array_function(x, y)
@@ -154,10 +143,7 @@
         x = points[1].tolist()
         self.manager = ScratchLineManager
         self.points = list(zip(x, y))
-<<<<<<< HEAD
-        self.game = Game(self.config.area.screen_size)
-=======
->>>>>>> 291d2833
+        self.game = Game(self.config.area.screen_size)
 
         fuel_arrs = [[
             self.config.terrain.fuel_array_function(x, y)
@@ -200,10 +186,7 @@
         x = points[1].tolist()
         self.manager = WetLineManager
         self.points = list(zip(x, y))
-<<<<<<< HEAD
-        self.game = Game(self.config.area.screen_size)
-=======
->>>>>>> 291d2833
+        self.game = Game(self.config.area.screen_size)
 
         fuel_arrs = [[
             self.config.terrain.fuel_array_function(x, y)
