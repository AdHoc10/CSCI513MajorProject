--- conflicted
+++ resolved
@@ -9,14 +9,9 @@
 
 from .image import load_image
 from .. import config as cfg
-<<<<<<< HEAD
 from ..enums import BurnStatus, DRY_TERRAIN_BROWN_IMG, FIRE_TEXTURE_PATH, SpriteLayer,\
-    TERRAIN_TEXTURE_PATH, FIRELINE_TEXTURE_PATH
-=======
-from ..enums import BurnStatus, DRY_TERRAIN_BROWN_IMG, \
-    FIRE_TEXTURE_PATH, SpriteLayer, TERRAIN_TEXTURE_PATH, BURNED_RGB_COLOR
+    TERRAIN_TEXTURE_PATH, FIRELINE_TEXTURE_PATH, BURNED_RGB_COLOR
 from ..world.elevation_functions import ElevationFn
->>>>>>> e3860c02
 from ..world.parameters import FuelArray
 
 
