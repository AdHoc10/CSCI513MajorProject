--- conflicted
+++ resolved
@@ -4,13 +4,9 @@
 import pygame
 
 from .image import load_image
-<<<<<<< HEAD
 from ..enums import BurnStatus
-from .sprites import Fire, FireLine
-=======
-from .sprites import Fire, Terrain
+from .sprites import Fire, FireLine, Terrain
 from ..enums import GameStatus
->>>>>>> e3860c02
 
 
 class Game():
@@ -40,13 +36,8 @@
         self.fire_map = np.full(pygame.display.get_surface().get_size(),
                                 BurnStatus.UNBURNED)
 
-<<<<<<< HEAD
-    def update(self, terrain, fire_sprites: Sequence[Fire],
+    def update(self, terrain: Terrain, fire_sprites: Sequence[Fire],
                fireline_sprites: Sequence[FireLine]) -> bool:
-=======
-    def update(self, terrain: Terrain, fire_sprites: Sequence[Fire],
-               fire_map: np.ndarray) -> GameStatus:
->>>>>>> e3860c02
         '''
         Update the game display using the provided terrain, sprites, and
         environment data. Most of the logic for the game is handled within
@@ -55,15 +46,7 @@
         Arguments:
             terrain: The Terrain class that comprises the burnable area.
             fire_sprites: A list of all Fire sprites that are actively burning.
-<<<<<<< HEAD
             fireline_sprites: A list of all FireLine sprites that are dug.
-=======
-            fire_map: The screen_size x screen_size array that monitors each
-                      pixel's burn status.
-
-        Returns:
-            status: The GameStatus of the game specified by the GameStatus enum
->>>>>>> e3860c02
         '''
         status = GameStatus.RUNNING
 
