import math
from importlib import resources
from typing import List, Optional, Sequence, Tuple

import numpy as np
import pygame
from PIL import Image

from ..enums import BurnStatus, GameStatus
from ..utils.units import mph_to_ftpm
from .image import load_image
from .sprites import Fire, FireLine, Terrain


class Game:
    """
    Class that controls the game. This class will initalize the game and allow for
    terrain, fire, and other sprites to be rendered and interact.
<<<<<<< HEAD
    '''
    def __init__(self,
                 screen_size: Tuple[int, int],
                 headless: bool = False,
                 record: bool = False,
                 show_wind_magnitude: bool = False,
                 show_wind_direction: bool = False,
                 mw_speed_min: float = 0.0,
                 mw_speed_max: float = mph_to_ftpm(150.0),
                 dw_deg_min: float = 0.0,
                 dw_deg_max: float = 360.0) -> None:
        '''
=======
    """

    def __init__(
        self,
        screen_size: Tuple[int, int],
        headless: bool = False,
        show_wind_magnitude: bool = False,
        show_wind_direction: bool = False,
        mw_speed_min: float = 0.0,
        mw_speed_max: float = mph_to_ftpm(150.0),
        dw_deg_min: float = 0.0,
        dw_deg_max: float = 360.0,
    ) -> None:
        """
>>>>>>> 9d6c9d1f
        Initalize the class by creating the game display and background.

        Arguments:
            screen_size: The (n,n) size of the game screen/display in pixels.
            headless: Flag to run in a headless state.
<<<<<<< HEAD
            record: Flag to save a recording of the simulation game screen
        '''
        if record and headless:
            raise ValueError('The game cannot be recorded with headless=True. '
                             'Got record=True and headless=True')
=======
        """
>>>>>>> 9d6c9d1f
        self.screen_size = screen_size
        self.headless = headless
        self.record = record
        self.show_wind_magnitude = show_wind_magnitude
        self.show_wind_direction = show_wind_direction
        self.mw_speed_min = mw_speed_min
        self.mw_speed_max = mw_speed_max
        self.dw_deg_min = dw_deg_min
        self.dw_deg_max = dw_deg_max
        # Map to track which pixels are on fire or have burned
        self.fire_map = np.full(screen_size, BurnStatus.UNBURNED)

        self.background: Optional[pygame.surface.Surface] = None
        if not self.headless:
            pygame.init()
            self.screen = pygame.display.set_mode(screen_size)
            pygame.display.set_caption("Rothermel 2D Simulator")
            with resources.path("assets.icons", "fireline_logo.png") as path:
                fireline_logo_path = path
            pygame.display.set_icon(load_image(str(fireline_logo_path)))

            self.background = pygame.Surface(self.screen.get_size())
            self.background = self.background.convert()
            self.background.fill((0, 0, 0))

        self.frames: Optional[List[Image.Image]] = None
        if self.record:
            self.frames = []

    def _toggle_wind_magnitude_display(self):
        """
        Toggle display of wind MAGNITUDE over the main screen.
        """
        self.show_wind_magnitude = not self.show_wind_magnitude
        if self.show_wind_magnitude is False:
            print("Wind Magnitude OFF")
        else:
            print("Wind Magnitude ON")
        return

    def _toggle_wind_direction_display(self):
        """
        Toggle display of wind DIRECTION over the main screen.
        """
        self.show_wind_direction = not self.show_wind_direction
        if self.show_wind_direction is False:
            print("Wind Direction OFF")
        else:
            print("Wind Direction ON")
        return

    def _disable_wind_magnitude_display(self):
        """
        Toggle display of wind DIRECTION over the main screen.
        """
        self.show_wind_magnitude = False

    def _disable_wind_direction_display(self):
        """
        Toggle display of wind DIRECTION over the main screen.
        """
        self.show_wind_direction = False

    def _get_wind_direction_color(self, direction: float) -> Tuple[int, int, int]:
        """
        Get the color and intensity representing direction based on wind direction.

        0/360: Black, 90: Red, 180: White, Blue: 270

        Returns tuple of RGBa where a is alpha channel or transparency of the color

        Arguments:
            direction: Float value of the angle 0-360.
            ws_min: Minimum wind speed.
            ws_max: Maximum wind speed.
        """
        north_min = 0.0
        north_max = 360.0
        east = 90.0
        south = 180.0
        west = 270.0

        colorRGB = (255.0, 255.0, 255.0)  # Default white

        # North to East, Red to Green
        if direction >= north_min and direction < east:
            angleRange = east - north_min

            # Red
            redMin = 255.0
            redMax = 128.0
            redRange = redMax - redMin  # 255 - 128 red range from north to east
            red = (((direction - north_min) * redRange) / angleRange) + redMin

            # Green
            greenMin = 0.0
            greenMax = 255.0
            greenRange = greenMax - greenMin  # 0 - 255 red range from north to east
            green = (((direction - north_min) * greenRange) / angleRange) + greenMin

            colorRGB = (red, green, 0.0)

        # East to South, Green to Teal
        if direction >= east and direction < south:
            angleRange = south - east

            # Red
            redMin = 128.0
            redMax = 0.0
            redRange = redMax - redMin  # 128 - 0 red range from east to south
            red = (((direction - east) * redRange) / angleRange) + redMin

            # Blue
            blueMin = 0
            blueMax = 255
            blueRange = blueMax - blueMin  # 0 - 255 blue range from east to south
            blue = (((direction - east) * blueRange) / angleRange) + blueMin

            colorRGB = (red, 255, blue)

        # South to West, Teal to Purple
        if direction >= south and direction < west:
            angleRange = west - south

            # Red
            redMin = 0
            redMax = 128
            redRange = redMax - redMin  # 0 - 128 red range from south to west
            red = (((direction - south) * redRange) / angleRange) + redMin

            # Green
            greenMin = 255
            greenMax = 0
            greenRange = greenMax - greenMin  # 0 - 255 green range from south to west
            green = (((direction - south) * greenRange) / angleRange) + greenMin

            colorRGB = (red, green, 255)

        # West to North, Purple to Red
        if direction <= north_max and direction >= west:
            angleRange = north_max - west

            # Red
            redMin = 128.0
            redMax = 255.0
            redRange = redMax - redMin  # 128 - 255 red range from east to south
            red = (((direction - west) * redRange) / angleRange) + redMin

            # Blue
            blueMin = 0
            blueMax = 255
            blueRange = blueMax - blueMin  # 0 - 255 blue range from east to south
            blue = (((direction - west) * blueRange) / angleRange) + blueMin

            colorRGB = (red, 0, blue)

        floorColorRGB = (
            int(math.floor(colorRGB[0])),
            int(math.floor(colorRGB[1])),
            int(math.floor(colorRGB[2])),
        )
        return floorColorRGB

    def _get_wind_mag_surf(
        self, wind_magnitude_map: Sequence[Sequence[float]]
    ) -> pygame.surface.Surface:
        """
        Compute the wind magnitude surface for display.

        Arguments:
            wind_magnitude_map: The map/array containing wind magnitudes at each pixel
                                location

        Returns:
            The PyGame Surface for the wind magnitude
        """
        w_max = np.amax(wind_magnitude_map)
        w_min = np.amin(wind_magnitude_map)
        wind_speed_range = w_max - w_min
        # Constant value wind at all locations. Set everything to middle value
        if wind_speed_range == 0:
            color_arr = np.full(self.screen.get_size(), 127, dtype=np.uint8)
            wind_mag_surf = pygame.surfarray.make_surface(color_arr.swapaxes(0, 1))
        else:
            wind_mag_surf = pygame.Surface(self.screen.get_size())
            for y_idx, y in enumerate(wind_magnitude_map):
                for x_idx, x in enumerate(y):
                    w_mag = x
                    gradient = 255 - 0
                    color_mag = int(((w_mag - w_min) * gradient) / (wind_speed_range) + 0)
                    wind_mag_surf.set_at((x_idx, y_idx), pygame.Color(0, color_mag, 0))
        return wind_mag_surf

    def _get_wind_dir_surf(
        self, wind_direction_map: Sequence[Sequence[float]]
    ) -> pygame.Surface:
        """
        Compute the wind direction surface for display.

        Arguments:
            wind_direction_map: The map/array containing wind directions at each pixel
                                location

        Returns:
            The PyGame Surface for the wind direction
        """
        wind_dir_surf = pygame.Surface(self.screen.get_size())
        for y_idx, y in enumerate(wind_direction_map):
            for x_idx, x in enumerate(y):
                w_dir = x
                color = self._get_wind_direction_color(w_dir)
                pyColor = pygame.Color(color[0], color[1], color[2], a=191)
                wind_dir_surf.set_at((x_idx, y_idx), pyColor)

        return wind_dir_surf

    def update(
        self,
        terrain: Terrain,
        fire_sprites: Sequence[Fire],
        fireline_sprites: Sequence[FireLine],
        wind_magnitude_map: Sequence[Sequence[float]],
        wind_direction_map: Sequence[Sequence[float]],
    ) -> GameStatus:
        """
        Update the game display using the provided terrain, sprites, and
        environment data. Most of the logic for the game is handled within
        each sprite/manager, so this is mostly just calls to update everything.

        Arguments:
            terrain: The Terrain class that comprises the burnable area.
            fire_sprites: A list of all Fire sprites that are actively burning.
            fireline_sprites: A list of all FireLine sprites that are dug.
            wind_magnitude_map: The map/array containing wind magnitudes at each pixel
                                location
            wind_direction_map: The map/array containing wind directions at each pixel
                                location
        """
        status = GameStatus.RUNNING

        # Convert the sequences to list for list addition later
        if not isinstance(fire_sprites, list):
            fire_sprites = list(fire_sprites)
        if not isinstance(fireline_sprites, list):
            fireline_sprites = list(fireline_sprites)

        if not self.headless:
            for event in pygame.event.get():
                if event.type == pygame.QUIT:
                    status = GameStatus.QUIT

                if event.type == pygame.KEYDOWN:
                    keys = pygame.key.get_pressed()
                    if keys[pygame.K_m] is True:
                        self._disable_wind_direction_display()
                        self._toggle_wind_magnitude_display()

                    if keys[pygame.K_n] is True:
                        self._disable_wind_magnitude_display()
                        self._toggle_wind_direction_display()

        # Create a layered group so that the fire appears on top
        fire_sprites_group = pygame.sprite.LayeredUpdates(
            *(fire_sprites + fireline_sprites)
        )
        all_sprites = pygame.sprite.LayeredUpdates(*fire_sprites_group, terrain)

        # Update and draw the sprites
        if not self.headless:
            if self.background is not None:
                for sprite in all_sprites.sprites():
                    if sprite.rect is not None:
                        self.screen.blit(self.background, sprite.rect, sprite.rect)

                fire_sprites_group.update()
                terrain.update(self.fire_map)
                all_sprites.draw(self.screen)

                if self.record and self.frames is not None:
                    screen_bytes = pygame.image.tostring(self.screen, 'RGB')
                    screen_im = Image.frombuffer('RGB', self.screen_size, screen_bytes)
                    self.frames.append(screen_im)

                if self.show_wind_magnitude is True:
                    wind_mag_surf = self._get_wind_mag_surf(wind_magnitude_map)
                    self.screen.blit(wind_mag_surf, (0, 0))

                if self.show_wind_direction is True:
                    wind_dir_surf = self._get_wind_dir_surf(wind_direction_map)
                    self.screen.blit(wind_dir_surf, (0, 0))

                pygame.display.update()

        return status<|MERGE_RESOLUTION|>--- conflicted
+++ resolved
@@ -16,26 +16,13 @@
     """
     Class that controls the game. This class will initalize the game and allow for
     terrain, fire, and other sprites to be rendered and interact.
-<<<<<<< HEAD
-    '''
-    def __init__(self,
-                 screen_size: Tuple[int, int],
-                 headless: bool = False,
-                 record: bool = False,
-                 show_wind_magnitude: bool = False,
-                 show_wind_direction: bool = False,
-                 mw_speed_min: float = 0.0,
-                 mw_speed_max: float = mph_to_ftpm(150.0),
-                 dw_deg_min: float = 0.0,
-                 dw_deg_max: float = 360.0) -> None:
-        '''
-=======
     """
 
     def __init__(
         self,
         screen_size: Tuple[int, int],
         headless: bool = False,
+        record: bool = False,
         show_wind_magnitude: bool = False,
         show_wind_direction: bool = False,
         mw_speed_min: float = 0.0,
@@ -44,21 +31,18 @@
         dw_deg_max: float = 360.0,
     ) -> None:
         """
->>>>>>> 9d6c9d1f
         Initalize the class by creating the game display and background.
 
         Arguments:
             screen_size: The (n,n) size of the game screen/display in pixels.
             headless: Flag to run in a headless state.
-<<<<<<< HEAD
             record: Flag to save a recording of the simulation game screen
-        '''
+        """
         if record and headless:
-            raise ValueError('The game cannot be recorded with headless=True. '
-                             'Got record=True and headless=True')
-=======
-        """
->>>>>>> 9d6c9d1f
+            raise ValueError(
+                "The game cannot be recorded with headless=True. "
+                "Got record=True and headless=True"
+            )
         self.screen_size = screen_size
         self.headless = headless
         self.record = record
@@ -338,8 +322,8 @@
                 all_sprites.draw(self.screen)
 
                 if self.record and self.frames is not None:
-                    screen_bytes = pygame.image.tostring(self.screen, 'RGB')
-                    screen_im = Image.frombuffer('RGB', self.screen_size, screen_bytes)
+                    screen_bytes = pygame.image.tostring(self.screen, "RGB")
+                    screen_im = Image.frombuffer("RGB", self.screen_size, screen_bytes)
                     self.frames.append(screen_im)
 
                 if self.show_wind_magnitude is True:
