--- conflicted
+++ resolved
@@ -16,18 +16,15 @@
     and allow for terrain, fire, and other sprites to be rendered and
     interact.
     '''
-<<<<<<< HEAD
     def __init__(self,
                  screen_size: int,
+                 headless: bool = False,
                  show_wind_magnitude: bool = False,
                  show_wind_direction: bool = False,
                  mw_speed_min: float = None,
                  mw_speed_max: float = None,
                  dw_deg_min: float = None,
                  dw_deg_max: float = None) -> None:
-=======
-    def __init__(self, screen_size: int, headless: bool = False) -> None:
->>>>>>> 291d2833
         '''
         Initalize the class by creating the game display and background.
 
@@ -36,7 +33,6 @@
             headless: Flag to run in a headless state
         '''
         self.screen_size = screen_size
-<<<<<<< HEAD
         self.show_wind_magnitude = show_wind_magnitude
         self.show_wind_direction = show_wind_direction
         self.mw_speed_min = mw_speed_min
@@ -45,9 +41,7 @@
         self.dw_speed_max = dw_deg_max
 
         self.screen = pygame.display.set_mode((screen_size, screen_size))
-=======
         self.headless = headless
->>>>>>> 291d2833
 
         if not self.headless:
             pygame.init()
@@ -304,7 +298,6 @@
             all_sprites.draw(self.screen)
 
         if self.show_wind_magnitude is True:
-<<<<<<< HEAD
             wind_mag_surf = self._get_wind_mag_surf(wind_magnitude_map)
             self.screen.blit(wind_mag_surf, (0, 0))
 
@@ -313,35 +306,5 @@
             self.screen.blit(wind_dir_surf, (0, 0))
 
         pygame.display.flip()
-=======
-            wind_mag_surf = pygame.Surface(self.screen.get_size())
-            for y_idx, y in enumerate(wind_magnitude_map):
-                for x_idx, x in enumerate(y):
-                    w_mag = x
-                    wind_speed_range = (cfg.mw_speed_max - cfg.mw_speed_min)
-                    color_grad = (255 - 0)
-                    color_mag = int(((
-                        (w_mag - cfg.mw_speed_min) * color_grad) / wind_speed_range) + 0)
-                    wind_mag_surf.set_at((x_idx, y_idx), pygame.Color(0,
-                                                                      0,
-                                                                      color_mag,
-                                                                      a=1))
-            if not self.headless:
-                self.screen.blit(wind_mag_surf, (0, 0))
-
-        if self.show_wind_direction is True:
-            wind_dir_surf = pygame.Surface(self.screen.get_size())
-            for y_idx, y in enumerate(wind_direction_map):
-                for x_idx, x in enumerate(y):
-                    w_dir = x
-                    color = self._get_wind_direction_color(w_dir, cfg.dw_deg_min,
-                                                           cfg.dw_deg_max)
-                    pyColor = pygame.Color(color[0], color[1], color[2], a=0.75)
-                    wind_dir_surf.set_at((x_idx, y_idx), pyColor)
-            if not self.headless:
-                self.screen.blit(wind_dir_surf, (0, 0))
-        if not self.headless:
-            pygame.display.flip()
->>>>>>> 291d2833
 
         return status