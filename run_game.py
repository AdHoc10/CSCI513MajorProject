import os
from pathlib import Path

import numpy as np
from skimage.draw import line

from simfire.enums import BurnStatus, GameStatus
from simfire.game.game import Game
from simfire.game.managers.fire import RothermelFireManager
from simfire.game.managers.mitigation import FireLineManager
from simfire.game.sprites import Terrain
from simfire.utils.config import Config
from simfire.world.parameters import Environment, FuelParticle


def main():
    """
    Initialize the layers.
    Create the Game, Terrain, and Environment
    Create the Managers
    """
    cfg_path = Path("configs/operational_config.yml")
    cfg = Config(cfg_path)

    fuel_particle = FuelParticle()

    game = Game(
        (cfg.area.screen_size, cfg.area.screen_size), record=cfg.simulation.record
    )

    terrain = Terrain(
        cfg.terrain.fuel_layer, cfg.terrain.topography_layer, game.screen_size
    )

    environment = Environment(
        cfg.environment.moisture, cfg.wind.speed, cfg.wind.direction
    )

    # Need to create two lines to "double up" since the fire can spread
    # to 8-connected squares
    r0, c0 = (0, game.screen_size[1] // 4)
    r1, c1 = (game.screen_size[1] // 4, 0)
    points1 = line(r0, c0, r1, c1)
    r0, c0 = (game.screen_size[1] // 4 - 1, 0)
    r1, c1 = (0, game.screen_size[1] // 4 - 1)
    points2 = line(r0, c0, r1, c1)
    points = tuple(np.concatenate((p1, p2)) for p1, p2 in zip(points1, points2))

    y = points[0].tolist()
    x = points[1].tolist()
    points = list(zip(x, y))

    fireline_manager = FireLineManager(
        size=cfg.display.control_line_size,
        pixel_scale=cfg.area.pixel_scale,
        terrain=terrain,
    )

    fire_map = game.fire_map
    fire_map[cfg.fire.fire_initial_position] = BurnStatus.BURNING
    fire_map = fireline_manager.update(fire_map, points)
    game.fire_map = fire_map

    fire_manager = RothermelFireManager(
        cfg.fire.fire_initial_position,
        cfg.display.fire_size,
        cfg.fire.max_fire_duration,
        cfg.area.pixel_scale,
        cfg.simulation.update_rate,
        fuel_particle,
        terrain,
        environment,
        max_time=cfg.simulation.runtime,
    )

    game_status = GameStatus.RUNNING
    fire_status = GameStatus.RUNNING
    while game_status == GameStatus.RUNNING and fire_status == GameStatus.RUNNING:
        fire_sprites = fire_manager.sprites
        fireline_sprites = fireline_manager.sprites
        game_status = game.update(
            terrain,
            fire_sprites,
            fireline_sprites,
            [],
            cfg.wind.speed,
            cfg.wind.direction,
        )
        fire_map = game.fire_map
        fire_map = fireline_manager.update(fire_map)
        fire_map, fire_status = fire_manager.update(fire_map)
        game.fire_map = fire_map

    if cfg.simulation.record:
<<<<<<< HEAD
        out_path = os.curdir + "/simulation.gif"
        game.frames[0].save(
            out_path, append_images=game.frames[1:], save_all=True, duration=100, loop=0
        )
=======
        out_path = Path().cwd() / "simulation.gif"
        game.save(out_path)
>>>>>>> b25c89eb

    fig = fire_manager.draw_spread_graph(game.screen)
    if cfg.simulation.headless:
        save_path = Path().cwd() / "fire_spread_graph.png"
        print(
            "Game is running in a headless state. Saving fire spread "
            f"graph to {save_path}"
        )

    if cfg.simulation.draw_spread_graph:
        fig = fire_manager.draw_spread_graph(game.screen)
        if cfg.simulation.headless:
            save_path = os.curdir + "fire_spread_graph.png"
            print(
                "Game is running in a headless state. Saving fire spread "
                f"graph to {save_path}"
            )
            fig.savefig(save_path)
        else:
            if "DISPLAY" in os.environ:
                print(
                    "Game is running in a non-headless state. Displaying fire spread "
                    f'graph on DISPLAY {os.environ["DISPLAY"]}'
                )
                import matplotlib.pyplot as plt

                plt.show()
                while plt.fignum_exists(fig.number):
                    continue


if __name__ == "__main__":
    main()<|MERGE_RESOLUTION|>--- conflicted
+++ resolved
@@ -92,15 +92,8 @@
         game.fire_map = fire_map
 
     if cfg.simulation.record:
-<<<<<<< HEAD
-        out_path = os.curdir + "/simulation.gif"
-        game.frames[0].save(
-            out_path, append_images=game.frames[1:], save_all=True, duration=100, loop=0
-        )
-=======
         out_path = Path().cwd() / "simulation.gif"
         game.save(out_path)
->>>>>>> b25c89eb
 
     fig = fire_manager.draw_spread_graph(game.screen)
     if cfg.simulation.headless:
